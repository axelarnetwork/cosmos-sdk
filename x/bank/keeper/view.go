--- conflicted
+++ resolved
@@ -101,21 +101,13 @@
 // by address.
 func (k BaseViewKeeper) GetBalance(ctx sdk.Context, addr sdk.AccAddress, denom string) sdk.Coin {
 	accountStore := k.getAccountStore(ctx, addr)
-<<<<<<< HEAD
-	coin, err := store2.GetAndDecode(accountStore, decodeCoin, []byte(denom))
-=======
-	bz := accountStore.Get([]byte(denom))
+	bz := store2.Get(accountStore, []byte(denom))
 	balance, err := UnmarshalBalanceCompat(k.cdc, bz, denom)
->>>>>>> c2f0c0f7
 	if err != nil {
 		panic(err)
 	}
 
-<<<<<<< HEAD
-	return sdk.NewCoin(denom, coin.Amount)
-=======
 	return balance
->>>>>>> c2f0c0f7
 }
 
 // IterateAccountBalances iterates over the balances of a single account and
