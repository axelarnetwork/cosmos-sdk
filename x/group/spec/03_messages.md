<!--
order: 3
-->

# Msg Service

## Msg/CreateGroup

A new group can be created with the `MsgCreateGroup`, which has an admin address, a list of members and some optional metadata bytes.

<<<<<<< HEAD
+++ https://github.com/cosmos/cosmos-sdk/blob/9aef070625e9676d7c0acb212c17ae9dba3c32dc/proto/cosmos/group/v1beta1/tx.proto#L54-L65
=======
The metadata has a maximum length that is chosen by the app developer, and
passed into the group keeper as a config.

+++ https://github.com/cosmos/cosmos-sdk/blob/6f58963e7f6ce820e9b33f02f06f7b96f6d2e347/proto/cosmos/group/v1beta1/tx.proto#L54-L65
>>>>>>> ee6bedc7

It's expecting to fail if metadata length is greater than `MaxMetadataLen` config.

## Msg/UpdateGroupMembers

Group members can be updated with the `UpdateGroupMembers`.

+++https://github.com/cosmos/cosmos-sdk/blob/9aef070625e9676d7c0acb212c17ae9dba3c32dc/proto/cosmos/group/v1beta1/tx.proto#L74-L86

In the list of `MemberUpdates`, an existing member can be removed by setting its weight to 0.

It's expecting to fail if the signer is not the admin of the group.

## Msg/UpdateGroupAdmin

The `UpdateGroupAdmin` can be used to update a group admin.

+++ https://github.com/cosmos/cosmos-sdk/blob/9aef070625e9676d7c0acb212c17ae9dba3c32dc/proto/cosmos/group/v1beta1/tx.proto#L91-L102

It's expecting to fail if the signer is not the admin of the group.

## Msg/UpdateGroupMetadata

The `UpdateGroupMetadata` can be used to update a group metadata.

+++ https://github.com/cosmos/cosmos-sdk/blob/9aef070625e9676d7c0acb212c17ae9dba3c32dc/proto/cosmos/group/v1beta1/tx.proto#L107-L118

It's expecting to fail if:
- new metadata length is greater than `MaxMetadataLen` config.
- the signer is not the admin of the group.

## Msg/CreateGroupPolicy

A new group policy can be created with the `MsgCreateGroupPolicy`, which has an admin address, a group id, a decision policy and some optional metadata bytes.

+++ https://github.com/cosmos/cosmos-sdk/blob/9aef070625e9676d7c0acb212c17ae9dba3c32dc/proto/cosmos/group/v1beta1/tx.proto#L127-L142

It's expecting to fail if metadata length is greater than `MaxMetadataLen` config.

## Msg/CreateGroupWithPolicy

A new group with policy can be created with the `MsgCreateGroupWithPolicy`, which has an admin address, a list of members, a decision policy, a group policy as admin field to optionally set group and group policy admin with group policy address and some optional metadata bytes for group and group policy.

+++ https://github.com/cosmos/cosmos-sdk/blob/likhita/MsgCreateGroupWithPolicy/proto/cosmos/group/v1beta1/tx.proto#L167-L188

It's expecting to fail if group metadata or group policy metadata length is greater than some `MaxMetadataLength`.

## Msg/UpdateGroupPolicyAdmin

The `UpdateGroupPolicyAdmin` can be used to update a group policy admin.

+++ https://github.com/cosmos/cosmos-sdk/blob/9aef070625e9676d7c0acb212c17ae9dba3c32dc/proto/cosmos/group/v1beta1/tx.proto#L151-L162

It's expecting to fail if the signer is not the admin of the group policy.

## Msg/UpdateGroupPolicyDecisionPolicy

The `UpdateGroupPolicyDecisionPolicy` can be used to update a decision policy.

+++ https://github.com/cosmos/cosmos-sdk/blob/9aef070625e9676d7c0acb212c17ae9dba3c32dc/proto/cosmos/group/v1beta1/tx.proto#L167-L179

It's expecting to fail if the signer is not the admin of the group policy.

## Msg/UpdateGroupPolicyMetadata

The `UpdateGroupPolicyMetadata` can be used to update a group policy metadata.

+++ https://github.com/cosmos/cosmos-sdk/blob/9aef070625e9676d7c0acb212c17ae9dba3c32dc/proto/cosmos/group/v1beta1/tx.proto#L184-L195

It's expecting to fail if:
- new metadata length is greater than `MaxMetadataLen` config.
- the signer is not the admin of the group.

## Msg/CreateProposal

A new proposal can be created with the `MsgCreateProposal`, which has a group policy account address, a list of proposers addresses, a list of messages to execute if the proposal is accepted and some optional metadata bytes.
An optional `Exec` value can be provided to try to execute the proposal immediately after proposal creation. Proposers signatures are considered as yes votes in this case.

+++ https://github.com/cosmos/cosmos-sdk/blob/9aef070625e9676d7c0acb212c17ae9dba3c32dc/proto/cosmos/group/v1beta1/tx.proto#L218-L239

It's expecting to fail if metadata length is greater than `MaxMetadataLen` config.

## Msg/Vote

A new vote can be created with the `MsgVote`, given a proposal id, a voter address, a choice (yes, no, veto or abstain) and some optional metadata bytes.
An optional `Exec` value can be provided to try to execute the proposal immediately after voting.

+++ https://github.com/cosmos/cosmos-sdk/blob/9aef070625e9676d7c0acb212c17ae9dba3c32dc/proto/cosmos/group/v1beta1/tx.proto#L248-L265

It's expecting to fail if metadata length is greater than `MaxMetadataLen` config.

## Msg/Exec

A proposal can be executed with the `MsgExec`.

+++ https://github.com/cosmos/cosmos-sdk/blob/9aef070625e9676d7c0acb212c17ae9dba3c32dc/proto/cosmos/group/v1beta1/tx.proto#L270-L278

The messages that are part of this proposal won't be executed if:
- the group has been modified before tally.
- the group policy has been modified before tally.
- the proposal has not been accepted.
- the proposal status is not closed.
- the proposal has already been successfully executed.<|MERGE_RESOLUTION|>--- conflicted
+++ resolved
@@ -8,14 +8,10 @@
 
 A new group can be created with the `MsgCreateGroup`, which has an admin address, a list of members and some optional metadata bytes.
 
-<<<<<<< HEAD
-+++ https://github.com/cosmos/cosmos-sdk/blob/9aef070625e9676d7c0acb212c17ae9dba3c32dc/proto/cosmos/group/v1beta1/tx.proto#L54-L65
-=======
 The metadata has a maximum length that is chosen by the app developer, and
 passed into the group keeper as a config.
 
 +++ https://github.com/cosmos/cosmos-sdk/blob/6f58963e7f6ce820e9b33f02f06f7b96f6d2e347/proto/cosmos/group/v1beta1/tx.proto#L54-L65
->>>>>>> ee6bedc7
 
 It's expecting to fail if metadata length is greater than `MaxMetadataLen` config.
 
