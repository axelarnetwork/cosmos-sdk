package keeper_test

import (
	"bytes"
	"context"
	"sort"
	"strings"
	"testing"
	"time"

	"github.com/stretchr/testify/suite"
	tmtime "github.com/tendermint/tendermint/libs/time"
	tmproto "github.com/tendermint/tendermint/proto/tendermint/types"

	"github.com/cosmos/cosmos-sdk/simapp"
	"github.com/cosmos/cosmos-sdk/testutil/testdata"
	sdk "github.com/cosmos/cosmos-sdk/types"
	"github.com/cosmos/cosmos-sdk/x/bank/testutil"
	banktypes "github.com/cosmos/cosmos-sdk/x/bank/types"
	"github.com/cosmos/cosmos-sdk/x/group"
	"github.com/cosmos/cosmos-sdk/x/group/keeper"
)

type TestSuite struct {
	suite.Suite

	app             *simapp.SimApp
	sdkCtx          sdk.Context
	ctx             context.Context
	addrs           []sdk.AccAddress
	groupID         uint64
	groupPolicyAddr sdk.AccAddress
	keeper          keeper.Keeper
	blockTime       time.Time
}

func (s *TestSuite) SetupTest() {
	app := simapp.Setup(s.T(), false)
	ctx := app.BaseApp.NewContext(false, tmproto.Header{})

	s.blockTime = tmtime.Now()
	ctx = ctx.WithBlockHeader(tmproto.Header{Time: s.blockTime})

	s.app = app
	s.sdkCtx = ctx
	s.ctx = sdk.WrapSDKContext(ctx)
	s.keeper = s.app.GroupKeeper
	s.addrs = simapp.AddTestAddrsIncremental(app, ctx, 6, sdk.NewInt(30000000))

	// Initial group, group policy and balance setup
	members := []group.Member{
		{Address: s.addrs[4].String(), Weight: "1"}, {Address: s.addrs[1].String(), Weight: "2"},
	}
	groupRes, err := s.keeper.CreateGroup(s.ctx, &group.MsgCreateGroup{
		Admin:    s.addrs[0].String(),
		Members:  members,
		Metadata: nil,
	})
	s.Require().NoError(err)
	s.groupID = groupRes.GroupId

	policy := group.NewThresholdDecisionPolicy(
		"2",
		time.Second,
	)
	policyReq := &group.MsgCreateGroupPolicy{
		Admin:    s.addrs[0].String(),
		GroupId:  s.groupID,
		Metadata: nil,
	}
	err = policyReq.SetDecisionPolicy(policy)
	s.Require().NoError(err)
	policyRes, err := s.keeper.CreateGroupPolicy(s.ctx, policyReq)
	s.Require().NoError(err)
	addr, err := sdk.AccAddressFromBech32(policyRes.Address)
	s.Require().NoError(err)
	s.groupPolicyAddr = addr
	s.Require().NoError(testutil.FundAccount(s.app.BankKeeper, s.sdkCtx, s.groupPolicyAddr, sdk.Coins{sdk.NewInt64Coin("test", 10000)}))
}

func TestKeeperTestSuite(t *testing.T) {
	suite.Run(t, new(TestSuite))
}

func (s *TestSuite) TestCreateGroup() {
	addrs := s.addrs
	addr1 := addrs[0]
	addr3 := addrs[2]
	addr5 := addrs[4]
	addr6 := addrs[5]

	members := []group.Member{{
		Address:  addr5.String(),
		Weight:   "1",
		Metadata: nil,
		AddedAt:  s.blockTime,
	}, {
		Address:  addr6.String(),
		Weight:   "2",
		Metadata: nil,
		AddedAt:  s.blockTime,
	}}

	expGroups := []*group.GroupInfo{
		{
			Id:          s.groupID,
			Version:     1,
			Admin:       addr1.String(),
			TotalWeight: "3",
			Metadata:    nil,
			CreatedAt:   s.blockTime,
		},
		{
			Id:          2,
			Version:     1,
			Admin:       addr1.String(),
			TotalWeight: "3",
			Metadata:    nil,
			CreatedAt:   s.blockTime,
		},
	}

	specs := map[string]struct {
		req       *group.MsgCreateGroup
		expErr    bool
		expGroups []*group.GroupInfo
	}{
		"all good": {
			req: &group.MsgCreateGroup{
				Admin:    addr1.String(),
				Members:  members,
				Metadata: nil,
			},
			expGroups: expGroups,
		},
		"group metadata too long": {
			req: &group.MsgCreateGroup{
				Admin:    addr1.String(),
				Members:  members,
				Metadata: bytes.Repeat([]byte{1}, 256),
			},
			expErr: true,
		},
		"member metadata too long": {
			req: &group.MsgCreateGroup{
				Admin: addr1.String(),
				Members: []group.Member{{
					Address:  addr3.String(),
					Weight:   "1",
					Metadata: bytes.Repeat([]byte{1}, 256),
				}},
				Metadata: nil,
			},
			expErr: true,
		},
		"zero member weight": {
			req: &group.MsgCreateGroup{
				Admin: addr1.String(),
				Members: []group.Member{{
					Address:  addr3.String(),
					Weight:   "0",
					Metadata: nil,
				}},
				Metadata: nil,
			},
			expErr: true,
		},
	}

	var seq uint32 = 1
	for msg, spec := range specs {
		spec := spec
		s.Run(msg, func() {
			res, err := s.keeper.CreateGroup(s.ctx, spec.req)
			if spec.expErr {
				s.Require().Error(err)
				_, err := s.keeper.GroupInfo(s.ctx, &group.QueryGroupInfoRequest{GroupId: uint64(seq + 1)})
				s.Require().Error(err)
				return
			}
			s.Require().NoError(err)
			id := res.GroupId

			seq++
			s.Assert().Equal(uint64(seq), id)

			// then all data persisted
			loadedGroupRes, err := s.keeper.GroupInfo(s.ctx, &group.QueryGroupInfoRequest{GroupId: id})
			s.Require().NoError(err)
			s.Assert().Equal(spec.req.Admin, loadedGroupRes.Info.Admin)
			s.Assert().Equal(spec.req.Metadata, loadedGroupRes.Info.Metadata)
			s.Assert().Equal(id, loadedGroupRes.Info.Id)
			s.Assert().Equal(uint64(1), loadedGroupRes.Info.Version)

			// and members are stored as well
			membersRes, err := s.keeper.GroupMembers(s.ctx, &group.QueryGroupMembersRequest{GroupId: id})
			s.Require().NoError(err)
			loadedMembers := membersRes.Members
			s.Require().Equal(len(members), len(loadedMembers))
			// we reorder members by address to be able to compare them
			sort.Slice(members, func(i, j int) bool {
				addri, err := sdk.AccAddressFromBech32(members[i].Address)
				s.Require().NoError(err)
				addrj, err := sdk.AccAddressFromBech32(members[j].Address)
				s.Require().NoError(err)
				return bytes.Compare(addri, addrj) < 0
			})
			for i := range loadedMembers {
				s.Assert().Equal(members[i].Metadata, loadedMembers[i].Member.Metadata)
				s.Assert().Equal(members[i].Address, loadedMembers[i].Member.Address)
				s.Assert().Equal(members[i].Weight, loadedMembers[i].Member.Weight)
				s.Assert().Equal(members[i].AddedAt, loadedMembers[i].Member.AddedAt)
				s.Assert().Equal(id, loadedMembers[i].GroupId)
			}

			// query groups by admin
			groupsRes, err := s.keeper.GroupsByAdmin(s.ctx, &group.QueryGroupsByAdminRequest{Admin: addr1.String()})
			s.Require().NoError(err)
			loadedGroups := groupsRes.Groups
			s.Require().Equal(len(spec.expGroups), len(loadedGroups))
			for i := range loadedGroups {
				s.Assert().Equal(spec.expGroups[i].Metadata, loadedGroups[i].Metadata)
				s.Assert().Equal(spec.expGroups[i].Admin, loadedGroups[i].Admin)
				s.Assert().Equal(spec.expGroups[i].TotalWeight, loadedGroups[i].TotalWeight)
				s.Assert().Equal(spec.expGroups[i].Id, loadedGroups[i].Id)
				s.Assert().Equal(spec.expGroups[i].Version, loadedGroups[i].Version)
				s.Assert().Equal(spec.expGroups[i].CreatedAt, loadedGroups[i].CreatedAt)
			}
		})
	}

}

func (s *TestSuite) TestUpdateGroupAdmin() {
	addrs := s.addrs
	addr1 := addrs[0]
	addr2 := addrs[1]
	addr3 := addrs[2]
	addr4 := addrs[3]

	members := []group.Member{{
		Address:  addr1.String(),
		Weight:   "1",
		Metadata: nil,
		AddedAt:  s.blockTime,
	}}
	oldAdmin := addr2.String()
	newAdmin := addr3.String()
	groupRes, err := s.keeper.CreateGroup(s.ctx, &group.MsgCreateGroup{
		Admin:    oldAdmin,
		Members:  members,
		Metadata: nil,
	})
	s.Require().NoError(err)
	groupID := groupRes.GroupId
	specs := map[string]struct {
		req       *group.MsgUpdateGroupAdmin
		expStored *group.GroupInfo
		expErr    bool
	}{
		"with correct admin": {
			req: &group.MsgUpdateGroupAdmin{
				GroupId:  groupID,
				Admin:    oldAdmin,
				NewAdmin: newAdmin,
			},
			expStored: &group.GroupInfo{
				Id:          groupID,
				Admin:       newAdmin,
				Metadata:    nil,
				TotalWeight: "1",
				Version:     2,
				CreatedAt:   s.blockTime,
			},
		},
		"with wrong admin": {
			req: &group.MsgUpdateGroupAdmin{
				GroupId:  groupID,
				Admin:    addr4.String(),
				NewAdmin: newAdmin,
			},
			expErr: true,
			expStored: &group.GroupInfo{
				Id:          groupID,
				Admin:       oldAdmin,
				Metadata:    nil,
				TotalWeight: "1",
				Version:     1,
				CreatedAt:   s.blockTime,
			},
		},
		"with unknown groupID": {
			req: &group.MsgUpdateGroupAdmin{
				GroupId:  999,
				Admin:    oldAdmin,
				NewAdmin: newAdmin,
			},
			expErr: true,
			expStored: &group.GroupInfo{
				Id:          groupID,
				Admin:       oldAdmin,
				Metadata:    nil,
				TotalWeight: "1",
				Version:     1,
				CreatedAt:   s.blockTime,
			},
		},
	}
	for msg, spec := range specs {
		spec := spec
		s.Run(msg, func() {
			_, err := s.keeper.UpdateGroupAdmin(s.ctx, spec.req)
			if spec.expErr {
				s.Require().Error(err)
				return
			}
			s.Require().NoError(err)

			// then
			res, err := s.keeper.GroupInfo(s.ctx, &group.QueryGroupInfoRequest{GroupId: groupID})
			s.Require().NoError(err)
			s.Assert().Equal(spec.expStored, res.Info)
		})
	}
}

func (s *TestSuite) TestUpdateGroupMetadata() {
	addrs := s.addrs
	addr1 := addrs[0]
	addr3 := addrs[2]

	oldAdmin := addr1.String()
	groupID := s.groupID

	specs := map[string]struct {
		req       *group.MsgUpdateGroupMetadata
		expErr    bool
		expStored *group.GroupInfo
	}{
		"with correct admin": {
			req: &group.MsgUpdateGroupMetadata{
				GroupId:  groupID,
				Admin:    oldAdmin,
				Metadata: []byte{1, 2, 3},
			},
			expStored: &group.GroupInfo{
				Id:          groupID,
				Admin:       oldAdmin,
				Metadata:    []byte{1, 2, 3},
				TotalWeight: "3",
				Version:     2,
				CreatedAt:   s.blockTime,
			},
		},
		"with wrong admin": {
			req: &group.MsgUpdateGroupMetadata{
				GroupId:  groupID,
				Admin:    addr3.String(),
				Metadata: []byte{1, 2, 3},
			},
			expErr: true,
			expStored: &group.GroupInfo{
				Id:          groupID,
				Admin:       oldAdmin,
				Metadata:    nil,
				TotalWeight: "1",
				Version:     1,
				CreatedAt:   s.blockTime,
			},
		},
		"with unknown groupid": {
			req: &group.MsgUpdateGroupMetadata{
				GroupId:  999,
				Admin:    oldAdmin,
				Metadata: []byte{1, 2, 3},
			},
			expErr: true,
			expStored: &group.GroupInfo{
				Id:          groupID,
				Admin:       oldAdmin,
				Metadata:    nil,
				TotalWeight: "1",
				Version:     1,
				CreatedAt:   s.blockTime,
			},
		},
	}
	for msg, spec := range specs {
		spec := spec
		s.Run(msg, func() {
			sdkCtx, _ := s.sdkCtx.CacheContext()
			ctx := sdk.WrapSDKContext(sdkCtx)
			_, err := s.keeper.UpdateGroupMetadata(ctx, spec.req)
			if spec.expErr {
				s.Require().Error(err)
				return
			}
			s.Require().NoError(err)

			// then
			res, err := s.keeper.GroupInfo(ctx, &group.QueryGroupInfoRequest{GroupId: groupID})
			s.Require().NoError(err)
			s.Assert().Equal(spec.expStored, res.Info)
		})
	}
}

func (s *TestSuite) TestUpdateGroupMembers() {
	addrs := s.addrs
	addr3 := addrs[2]
	addr4 := addrs[3]
	addr5 := addrs[4]
	addr6 := addrs[5]

	member1 := addr5.String()
	member2 := addr6.String()
	members := []group.Member{{
		Address:  member1,
		Weight:   "1",
		Metadata: nil,
	}}

	myAdmin := addr4.String()
	groupRes, err := s.keeper.CreateGroup(s.ctx, &group.MsgCreateGroup{
		Admin:    myAdmin,
		Members:  members,
		Metadata: nil,
	})
	s.Require().NoError(err)
	groupID := groupRes.GroupId

	specs := map[string]struct {
		req        *group.MsgUpdateGroupMembers
		expErr     bool
		expGroup   *group.GroupInfo
		expMembers []*group.GroupMember
	}{
		"add new member": {
			req: &group.MsgUpdateGroupMembers{
				GroupId: groupID,
				Admin:   myAdmin,
				MemberUpdates: []group.Member{{
					Address:  member2,
					Weight:   "2",
					Metadata: nil,
				}},
			},
			expGroup: &group.GroupInfo{
				Id:          groupID,
				Admin:       myAdmin,
				Metadata:    nil,
				TotalWeight: "3",
				Version:     2,
				CreatedAt:   s.blockTime,
			},
			expMembers: []*group.GroupMember{
				{
					Member: &group.Member{
						Address:  member2,
						Weight:   "2",
						Metadata: nil,
					},
					GroupId: groupID,
				},
				{
					Member: &group.Member{
						Address:  member1,
						Weight:   "1",
						Metadata: nil,
					},
					GroupId: groupID,
				},
			},
		},
		"update member": {
			req: &group.MsgUpdateGroupMembers{
				GroupId: groupID,
				Admin:   myAdmin,
				MemberUpdates: []group.Member{{
					Address:  member1,
					Weight:   "2",
					Metadata: []byte{1, 2, 3},
				}},
			},
			expGroup: &group.GroupInfo{
				Id:          groupID,
				Admin:       myAdmin,
				Metadata:    nil,
				TotalWeight: "2",
				Version:     2,
				CreatedAt:   s.blockTime,
			},
			expMembers: []*group.GroupMember{
				{
					GroupId: groupID,
					Member: &group.Member{
						Address:  member1,
						Weight:   "2",
						Metadata: []byte{1, 2, 3},
					},
				},
			},
		},
		"update member with same data": {
			req: &group.MsgUpdateGroupMembers{
				GroupId: groupID,
				Admin:   myAdmin,
				MemberUpdates: []group.Member{{
					Address: member1,
					Weight:  "1",
				}},
			},
			expGroup: &group.GroupInfo{
				Id:          groupID,
				Admin:       myAdmin,
				Metadata:    nil,
				TotalWeight: "1",
				Version:     2,
				CreatedAt:   s.blockTime,
			},
			expMembers: []*group.GroupMember{
				{
					GroupId: groupID,
					Member: &group.Member{
						Address: member1,
						Weight:  "1",
					},
				},
			},
		},
		"replace member": {
			req: &group.MsgUpdateGroupMembers{
				GroupId: groupID,
				Admin:   myAdmin,
				MemberUpdates: []group.Member{
					{
						Address:  member1,
						Weight:   "0",
						Metadata: nil,
					},
					{
						Address:  member2,
						Weight:   "1",
						Metadata: nil,
					},
				},
			},
			expGroup: &group.GroupInfo{
				Id:          groupID,
				Admin:       myAdmin,
				Metadata:    nil,
				TotalWeight: "1",
				Version:     2,
				CreatedAt:   s.blockTime,
			},
			expMembers: []*group.GroupMember{{
				GroupId: groupID,
				Member: &group.Member{
					Address:  member2,
					Weight:   "1",
					Metadata: nil,
				},
			}},
		},
		"remove existing member": {
			req: &group.MsgUpdateGroupMembers{
				GroupId: groupID,
				Admin:   myAdmin,
				MemberUpdates: []group.Member{{
					Address:  member1,
					Weight:   "0",
					Metadata: nil,
				}},
			},
			expGroup: &group.GroupInfo{
				Id:          groupID,
				Admin:       myAdmin,
				Metadata:    nil,
				TotalWeight: "0",
				Version:     2,
				CreatedAt:   s.blockTime,
			},
			expMembers: []*group.GroupMember{},
		},
		"remove unknown member": {
			req: &group.MsgUpdateGroupMembers{
				GroupId: groupID,
				Admin:   myAdmin,
				MemberUpdates: []group.Member{{
					Address:  addr4.String(),
					Weight:   "0",
					Metadata: nil,
				}},
			},
			expErr: true,
			expGroup: &group.GroupInfo{
				Id:          groupID,
				Admin:       myAdmin,
				Metadata:    nil,
				TotalWeight: "1",
				Version:     1,
				CreatedAt:   s.blockTime,
			},
			expMembers: []*group.GroupMember{{
				GroupId: groupID,
				Member: &group.Member{
					Address:  member1,
					Weight:   "1",
					Metadata: nil,
				},
			}},
		},
		"with wrong admin": {
			req: &group.MsgUpdateGroupMembers{
				GroupId: groupID,
				Admin:   addr3.String(),
				MemberUpdates: []group.Member{{
					Address:  member1,
					Weight:   "2",
					Metadata: nil,
				}},
			},
			expErr: true,
			expGroup: &group.GroupInfo{
				Id:          groupID,
				Admin:       myAdmin,
				Metadata:    nil,
				TotalWeight: "1",
				Version:     1,
				CreatedAt:   s.blockTime,
			},
			expMembers: []*group.GroupMember{{
				GroupId: groupID,
				Member: &group.Member{
					Address: member1,
					Weight:  "1",
				},
			}},
		},
		"with unknown groupID": {
			req: &group.MsgUpdateGroupMembers{
				GroupId: 999,
				Admin:   myAdmin,
				MemberUpdates: []group.Member{{
					Address:  member1,
					Weight:   "2",
					Metadata: nil,
				}},
			},
			expErr: true,
			expGroup: &group.GroupInfo{
				Id:          groupID,
				Admin:       myAdmin,
				Metadata:    nil,
				TotalWeight: "1",
				Version:     1,
				CreatedAt:   s.blockTime,
			},
			expMembers: []*group.GroupMember{{
				GroupId: groupID,
				Member: &group.Member{
					Address: member1,
					Weight:  "1",
				},
			}},
		},
	}
	for msg, spec := range specs {
		spec := spec
		s.Run(msg, func() {
			sdkCtx, _ := s.sdkCtx.CacheContext()
			ctx := sdk.WrapSDKContext(sdkCtx)
			_, err := s.keeper.UpdateGroupMembers(ctx, spec.req)
			if spec.expErr {
				s.Require().Error(err)
				return
			}
			s.Require().NoError(err)

			// then
			res, err := s.keeper.GroupInfo(ctx, &group.QueryGroupInfoRequest{GroupId: groupID})
			s.Require().NoError(err)
			s.Assert().Equal(spec.expGroup, res.Info)

			// and members persisted
			membersRes, err := s.keeper.GroupMembers(ctx, &group.QueryGroupMembersRequest{GroupId: groupID})
			s.Require().NoError(err)
			loadedMembers := membersRes.Members
			s.Require().Equal(len(spec.expMembers), len(loadedMembers))
			// we reorder group members by address to be able to compare them
			sort.Slice(spec.expMembers, func(i, j int) bool {
				addri, err := sdk.AccAddressFromBech32(spec.expMembers[i].Member.Address)
				s.Require().NoError(err)
				addrj, err := sdk.AccAddressFromBech32(spec.expMembers[j].Member.Address)
				s.Require().NoError(err)
				return bytes.Compare(addri, addrj) < 0
			})
			for i := range loadedMembers {
				s.Assert().Equal(spec.expMembers[i].Member.Metadata, loadedMembers[i].Member.Metadata)
				s.Assert().Equal(spec.expMembers[i].Member.Address, loadedMembers[i].Member.Address)
				s.Assert().Equal(spec.expMembers[i].Member.Weight, loadedMembers[i].Member.Weight)
				s.Assert().Equal(spec.expMembers[i].GroupId, loadedMembers[i].GroupId)
			}
		})
	}
}

func (s *TestSuite) TestCreateGroupPolicy() {
	addrs := s.addrs
	addr1 := addrs[0]
	addr4 := addrs[3]

	groupRes, err := s.keeper.CreateGroup(s.ctx, &group.MsgCreateGroup{
		Admin:    addr1.String(),
		Members:  nil,
		Metadata: nil,
	})
	s.Require().NoError(err)
	myGroupID := groupRes.GroupId

	specs := map[string]struct {
		req       *group.MsgCreateGroupPolicy
		policy    group.DecisionPolicy
		expErr    bool
		expErrMsg string
	}{
		"all good": {
			req: &group.MsgCreateGroupPolicy{
				Admin:    addr1.String(),
				Metadata: nil,
				GroupId:  myGroupID,
			},
			policy: group.NewThresholdDecisionPolicy(
				"1",
				time.Second,
			),
		},
		"all good with percentage decision policy": {
			req: &group.MsgCreateGroupPolicy{
				Admin:    addr1.String(),
				Metadata: nil,
				GroupId:  myGroupID,
			},
			policy: group.NewPercentageDecisionPolicy(
				"0.5",
				time.Second,
			),
		},
		"decision policy threshold > total group weight": {
			req: &group.MsgCreateGroupPolicy{
				Admin:    addr1.String(),
				Metadata: nil,
				GroupId:  myGroupID,
			},
			policy: group.NewThresholdDecisionPolicy(
				"10",
				time.Second,
			),
		},
		"group id does not exists": {
			req: &group.MsgCreateGroupPolicy{
				Admin:    addr1.String(),
				Metadata: nil,
				GroupId:  9999,
			},
			policy: group.NewThresholdDecisionPolicy(
				"1",
				time.Second,
			),
			expErr:    true,
			expErrMsg: "not found",
		},
		"admin not group admin": {
			req: &group.MsgCreateGroupPolicy{
				Admin:    addr4.String(),
				Metadata: nil,
				GroupId:  myGroupID,
			},
			policy: group.NewThresholdDecisionPolicy(
				"1",
				time.Second,
			),
			expErr:    true,
			expErrMsg: "not group admin",
		},
		"metadata too long": {
			req: &group.MsgCreateGroupPolicy{
				Admin:    addr1.String(),
				Metadata: []byte(strings.Repeat("a", 256)),
				GroupId:  myGroupID,
			},
			policy: group.NewThresholdDecisionPolicy(
				"1",
				time.Second,
			),
			expErr:    true,
			expErrMsg: "limit exceeded",
		},
		"percentage decision policy with negative value": {
			req: &group.MsgCreateGroupPolicy{
				Admin:    addr1.String(),
				Metadata: nil,
				GroupId:  myGroupID,
			},
			policy: group.NewPercentageDecisionPolicy(
				"-0.5",
				time.Second,
			),
			expErr:    true,
			expErrMsg: "expected a positive decimal",
		},
		"percentage decision policy with value greater than 1": {
			req: &group.MsgCreateGroupPolicy{
				Admin:    addr1.String(),
				Metadata: nil,
				GroupId:  myGroupID,
			},
			policy: group.NewPercentageDecisionPolicy(
				"2",
				time.Second,
			),
			expErr:    true,
			expErrMsg: "percentage must be > 0 and <= 1",
		},
	}
	for msg, spec := range specs {
		spec := spec
		s.Run(msg, func() {
			err := spec.req.SetDecisionPolicy(spec.policy)
			s.Require().NoError(err)

			res, err := s.keeper.CreateGroupPolicy(s.ctx, spec.req)
			if spec.expErr {
				s.Require().Error(err)
				s.Require().Contains(err.Error(), spec.expErrMsg)
				return
			}
			s.Require().NoError(err)
			addr := res.Address

			// then all data persisted
			groupPolicyRes, err := s.keeper.GroupPolicyInfo(s.ctx, &group.QueryGroupPolicyInfoRequest{Address: addr})
			s.Require().NoError(err)

			groupPolicy := groupPolicyRes.Info
			s.Assert().Equal(addr, groupPolicy.Address)
			s.Assert().Equal(myGroupID, groupPolicy.GroupId)
			s.Assert().Equal(spec.req.Admin, groupPolicy.Admin)
			s.Assert().Equal(spec.req.Metadata, groupPolicy.Metadata)
			s.Assert().Equal(uint64(1), groupPolicy.Version)
			percentageDecisionPolicy, ok := spec.policy.(*group.PercentageDecisionPolicy)
			if ok {
				s.Assert().Equal(percentageDecisionPolicy, groupPolicy.GetDecisionPolicy())
			} else {
				s.Assert().Equal(spec.policy.(*group.ThresholdDecisionPolicy), groupPolicy.GetDecisionPolicy())
			}
		})
	}
}

func (s *TestSuite) TestUpdateGroupPolicyAdmin() {
	addrs := s.addrs
	addr1 := addrs[0]
	addr2 := addrs[1]
	addr5 := addrs[4]

	admin, newAdmin := addr1, addr2
	groupPolicyAddr, myGroupID, policy := createGroupAndGroupPolicy(admin, s)

	specs := map[string]struct {
		req            *group.MsgUpdateGroupPolicyAdmin
		expGroupPolicy *group.GroupPolicyInfo
		expErr         bool
	}{
		"with wrong admin": {
			req: &group.MsgUpdateGroupPolicyAdmin{
				Admin:    addr5.String(),
				Address:  groupPolicyAddr,
				NewAdmin: newAdmin.String(),
			},
			expGroupPolicy: &group.GroupPolicyInfo{
				Admin:          admin.String(),
				Address:        groupPolicyAddr,
				GroupId:        myGroupID,
				Metadata:       nil,
				Version:        2,
				DecisionPolicy: nil,
				CreatedAt:      s.blockTime,
			},
			expErr: true,
		},
		"with wrong group policy": {
			req: &group.MsgUpdateGroupPolicyAdmin{
				Admin:    admin.String(),
				Address:  addr5.String(),
				NewAdmin: newAdmin.String(),
			},
			expGroupPolicy: &group.GroupPolicyInfo{
				Admin:          admin.String(),
				Address:        groupPolicyAddr,
				GroupId:        myGroupID,
				Metadata:       nil,
				Version:        2,
				DecisionPolicy: nil,
				CreatedAt:      s.blockTime,
			},
			expErr: true,
		},
		"correct data": {
			req: &group.MsgUpdateGroupPolicyAdmin{
				Admin:    admin.String(),
				Address:  groupPolicyAddr,
				NewAdmin: newAdmin.String(),
			},
			expGroupPolicy: &group.GroupPolicyInfo{
				Admin:          newAdmin.String(),
				Address:        groupPolicyAddr,
				GroupId:        myGroupID,
				Metadata:       nil,
				Version:        2,
				DecisionPolicy: nil,
				CreatedAt:      s.blockTime,
			},
			expErr: false,
		},
	}
	for msg, spec := range specs {
		spec := spec
		err := spec.expGroupPolicy.SetDecisionPolicy(policy)
		s.Require().NoError(err)

		s.Run(msg, func() {
			_, err := s.keeper.UpdateGroupPolicyAdmin(s.ctx, spec.req)
			if spec.expErr {
				s.Require().Error(err)
				return
			}
			s.Require().NoError(err)
			res, err := s.keeper.GroupPolicyInfo(s.ctx, &group.QueryGroupPolicyInfoRequest{
				Address: groupPolicyAddr,
			})
			s.Require().NoError(err)
			s.Assert().Equal(spec.expGroupPolicy, res.Info)
		})
	}
}

func (s *TestSuite) TestUpdateGroupPolicyMetadata() {
	addrs := s.addrs
	addr1 := addrs[0]
	addr5 := addrs[4]

	admin := addr1
	groupPolicyAddr, myGroupID, policy := createGroupAndGroupPolicy(admin, s)

	specs := map[string]struct {
		req            *group.MsgUpdateGroupPolicyMetadata
		expGroupPolicy *group.GroupPolicyInfo
		expErr         bool
	}{
		"with wrong admin": {
			req: &group.MsgUpdateGroupPolicyMetadata{
				Admin:    addr5.String(),
				Address:  groupPolicyAddr,
				Metadata: []byte("hello"),
			},
			expGroupPolicy: &group.GroupPolicyInfo{},
			expErr:         true,
		},
		"with wrong group policy": {
			req: &group.MsgUpdateGroupPolicyMetadata{
				Admin:    admin.String(),
				Address:  addr5.String(),
				Metadata: []byte("hello"),
			},
			expGroupPolicy: &group.GroupPolicyInfo{},
			expErr:         true,
		},
		"with comment too long": {
			req: &group.MsgUpdateGroupPolicyMetadata{
				Admin:    admin.String(),
				Address:  addr5.String(),
				Metadata: []byte(strings.Repeat("a", 256)),
			},
			expGroupPolicy: &group.GroupPolicyInfo{},
			expErr:         true,
		},
		"correct data": {
			req: &group.MsgUpdateGroupPolicyMetadata{
				Admin:    admin.String(),
				Address:  groupPolicyAddr,
				Metadata: []byte("hello"),
			},
			expGroupPolicy: &group.GroupPolicyInfo{
				Admin:          admin.String(),
				Address:        groupPolicyAddr,
				GroupId:        myGroupID,
				Metadata:       []byte("hello"),
				Version:        2,
				DecisionPolicy: nil,
				CreatedAt:      s.blockTime,
			},
			expErr: false,
		},
	}
	for msg, spec := range specs {
		spec := spec
		err := spec.expGroupPolicy.SetDecisionPolicy(policy)
		s.Require().NoError(err)

		s.Run(msg, func() {
			_, err := s.keeper.UpdateGroupPolicyMetadata(s.ctx, spec.req)
			if spec.expErr {
				s.Require().Error(err)
				return
			}
			s.Require().NoError(err)
			res, err := s.keeper.GroupPolicyInfo(s.ctx, &group.QueryGroupPolicyInfoRequest{
				Address: groupPolicyAddr,
			})
			s.Require().NoError(err)
			s.Assert().Equal(spec.expGroupPolicy, res.Info)
		})
	}
}

func (s *TestSuite) TestUpdateGroupPolicyDecisionPolicy() {
	addrs := s.addrs
	addr1 := addrs[0]
	addr5 := addrs[4]

	admin := addr1
	groupPolicyAddr, myGroupID, policy := createGroupAndGroupPolicy(admin, s)

	specs := map[string]struct {
		preRun         func(admin sdk.AccAddress, s *TestSuite) (policyAddr string, groupId uint64, policy group.DecisionPolicy)
		req            *group.MsgUpdateGroupPolicyDecisionPolicy
		policy         group.DecisionPolicy
		expGroupPolicy *group.GroupPolicyInfo
		expErr         bool
	}{
		"with wrong admin": {
			req: &group.MsgUpdateGroupPolicyDecisionPolicy{
				Admin:   addr5.String(),
				Address: groupPolicyAddr,
			},
			policy:         policy,
			expGroupPolicy: &group.GroupPolicyInfo{},
			expErr:         true,
		},
		"with wrong group policy": {
			req: &group.MsgUpdateGroupPolicyDecisionPolicy{
				Admin:   admin.String(),
				Address: addr5.String(),
			},
			policy:         policy,
			expGroupPolicy: &group.GroupPolicyInfo{},
			expErr:         true,
		},
		"correct data": {
			req: &group.MsgUpdateGroupPolicyDecisionPolicy{
				Admin:   admin.String(),
				Address: groupPolicyAddr,
			},
			policy: group.NewThresholdDecisionPolicy(
				"2",
				time.Duration(2)*time.Second,
			),
			expGroupPolicy: &group.GroupPolicyInfo{
				Admin:          admin.String(),
				Address:        groupPolicyAddr,
				GroupId:        myGroupID,
				Metadata:       nil,
				Version:        2,
				DecisionPolicy: nil,
				CreatedAt:      s.blockTime,
			},
			expErr: false,
		},
		"correct data with percentage decision policy": {
			preRun: func(admin sdk.AccAddress, s *TestSuite) (policyAddr string, groupId uint64, policy group.DecisionPolicy) {
				return createGroupAndGroupPolicy(admin, s)
			},
			req: &group.MsgUpdateGroupPolicyDecisionPolicy{
				Admin:   admin.String(),
				Address: groupPolicyAddr,
			},
			policy: group.NewPercentageDecisionPolicy(
				"0.5",
				time.Duration(2)*time.Second,
			),
			expGroupPolicy: &group.GroupPolicyInfo{
				Admin:          admin.String(),
				Metadata:       nil,
				DecisionPolicy: nil,
				Version:        2,
				CreatedAt:      s.blockTime,
			},
			expErr: false,
		},
	}
	for msg, spec := range specs {
		spec := spec
		policyAddr := groupPolicyAddr
		err := spec.expGroupPolicy.SetDecisionPolicy(spec.policy)
		s.Require().NoError(err)
		if spec.preRun != nil {
			policyAddr1, groupId, _ := spec.preRun(admin, s)
			policyAddr = policyAddr1

			// update the expected info with new group policy details
			spec.expGroupPolicy.Address = policyAddr1
			spec.expGroupPolicy.GroupId = groupId

			// update req with new group policy addr
			spec.req.Address = policyAddr1
		}

		err = spec.req.SetDecisionPolicy(spec.policy)
		s.Require().NoError(err)

		s.Run(msg, func() {
			_, err := s.keeper.UpdateGroupPolicyDecisionPolicy(s.ctx, spec.req)
			if spec.expErr {
				s.Require().Error(err)
				return
			}
			s.Require().NoError(err)
			res, err := s.keeper.GroupPolicyInfo(s.ctx, &group.QueryGroupPolicyInfoRequest{
				Address: policyAddr,
			})
			s.Require().NoError(err)
			s.Assert().Equal(spec.expGroupPolicy, res.Info)
		})
	}
}

func (s *TestSuite) TestGroupPoliciesByAdminOrGroup() {
	addrs := s.addrs
	addr2 := addrs[1]

	admin := addr2
	groupRes, err := s.keeper.CreateGroup(s.ctx, &group.MsgCreateGroup{
		Admin:    admin.String(),
		Members:  nil,
		Metadata: nil,
	})
	s.Require().NoError(err)
	myGroupID := groupRes.GroupId

	policies := []group.DecisionPolicy{
		group.NewThresholdDecisionPolicy(
			"1",
			time.Second,
		),
		group.NewThresholdDecisionPolicy(
			"10",
			time.Second,
		),
		group.NewPercentageDecisionPolicy(
			"0.5",
			time.Second,
		),
	}

	count := 3
	expectAccs := make([]*group.GroupPolicyInfo, count)
	for i := range expectAccs {
		req := &group.MsgCreateGroupPolicy{
			Admin:    admin.String(),
			Metadata: nil,
			GroupId:  myGroupID,
		}
		err := req.SetDecisionPolicy(policies[i])
		s.Require().NoError(err)
		res, err := s.keeper.CreateGroupPolicy(s.ctx, req)
		s.Require().NoError(err)

		expectAcc := &group.GroupPolicyInfo{
			Address:   res.Address,
			Admin:     admin.String(),
			Metadata:  nil,
			GroupId:   myGroupID,
			Version:   uint64(1),
			CreatedAt: s.blockTime,
		}
		err = expectAcc.SetDecisionPolicy(policies[i])
		s.Require().NoError(err)
		expectAccs[i] = expectAcc
	}
	sort.Slice(expectAccs, func(i, j int) bool { return expectAccs[i].Address < expectAccs[j].Address })

	// query group policy by group
	policiesByGroupRes, err := s.keeper.GroupPoliciesByGroup(s.ctx, &group.QueryGroupPoliciesByGroupRequest{
		GroupId: myGroupID,
	})
	s.Require().NoError(err)
	policyAccs := policiesByGroupRes.GroupPolicies
	s.Require().Equal(len(policyAccs), count)
	// we reorder policyAccs by address to be able to compare them
	sort.Slice(policyAccs, func(i, j int) bool { return policyAccs[i].Address < policyAccs[j].Address })
	for i := range policyAccs {
		s.Assert().Equal(policyAccs[i].Address, expectAccs[i].Address)
		s.Assert().Equal(policyAccs[i].GroupId, expectAccs[i].GroupId)
		s.Assert().Equal(policyAccs[i].Admin, expectAccs[i].Admin)
		s.Assert().Equal(policyAccs[i].Metadata, expectAccs[i].Metadata)
		s.Assert().Equal(policyAccs[i].Version, expectAccs[i].Version)
		s.Assert().Equal(policyAccs[i].CreatedAt, expectAccs[i].CreatedAt)
		s.Assert().Equal(policyAccs[i].GetDecisionPolicy(), expectAccs[i].GetDecisionPolicy())
	}

	// query group policy by admin
	policiesByAdminRes, err := s.keeper.GroupPoliciesByAdmin(s.ctx, &group.QueryGroupPoliciesByAdminRequest{
		Admin: admin.String(),
	})
	s.Require().NoError(err)
	policyAccs = policiesByAdminRes.GroupPolicies
	s.Require().Equal(len(policyAccs), count)
	// we reorder policyAccs by address to be able to compare them
	sort.Slice(policyAccs, func(i, j int) bool { return policyAccs[i].Address < policyAccs[j].Address })
	for i := range policyAccs {
		s.Assert().Equal(policyAccs[i].Address, expectAccs[i].Address)
		s.Assert().Equal(policyAccs[i].GroupId, expectAccs[i].GroupId)
		s.Assert().Equal(policyAccs[i].Admin, expectAccs[i].Admin)
		s.Assert().Equal(policyAccs[i].Metadata, expectAccs[i].Metadata)
		s.Assert().Equal(policyAccs[i].Version, expectAccs[i].Version)
		s.Assert().Equal(policyAccs[i].CreatedAt, expectAccs[i].CreatedAt)
		s.Assert().Equal(policyAccs[i].GetDecisionPolicy(), expectAccs[i].GetDecisionPolicy())
	}
}

func (s *TestSuite) TestSubmitProposal() {
	addrs := s.addrs
	addr1 := addrs[0]
	addr2 := addrs[1]
	addr4 := addrs[3]
	addr5 := addrs[4]

	myGroupID := s.groupID
	accountAddr := s.groupPolicyAddr

	msgSend := &banktypes.MsgSend{
		FromAddress: s.groupPolicyAddr.String(),
		ToAddress:   addr2.String(),
		Amount:      sdk.Coins{sdk.NewInt64Coin("test", 100)},
	}

	policyReq := &group.MsgCreateGroupPolicy{
		Admin:    addr1.String(),
		GroupId:  myGroupID,
		Metadata: nil,
	}
	policy := group.NewThresholdDecisionPolicy(
		"100",
		time.Second,
	)
	err := policyReq.SetDecisionPolicy(policy)
	s.Require().NoError(err)
	bigThresholdRes, err := s.keeper.CreateGroupPolicy(s.ctx, policyReq)
	s.Require().NoError(err)
	bigThresholdAddr := bigThresholdRes.Address

	defaultProposal := group.Proposal{
		Status: group.PROPOSAL_STATUS_SUBMITTED,
		Result: group.PROPOSAL_RESULT_UNFINALIZED,
		FinalTallyResult: group.TallyResult{
			YesCount:        "0",
			NoCount:         "0",
			AbstainCount:    "0",
			NoWithVetoCount: "0",
		},
		ExecutorResult: group.PROPOSAL_EXECUTOR_RESULT_NOT_RUN,
	}
	specs := map[string]struct {
		req         *group.MsgSubmitProposal
		msgs        []sdk.Msg
		expProposal group.Proposal
		expErr      bool
		postRun     func(sdkCtx sdk.Context)
	}{
		"all good with minimal fields set": {
			req: &group.MsgSubmitProposal{
				Address:   accountAddr.String(),
				Proposers: []string{addr2.String()},
			},
			expProposal: defaultProposal,
			postRun:     func(sdkCtx sdk.Context) {},
		},
		"all good with good msg payload": {
			req: &group.MsgSubmitProposal{
				Address:   accountAddr.String(),
				Proposers: []string{addr2.String()},
			},
			msgs: []sdk.Msg{&banktypes.MsgSend{
				FromAddress: accountAddr.String(),
				ToAddress:   addr2.String(),
				Amount:      sdk.Coins{sdk.NewInt64Coin("token", 100)},
			}},
			expProposal: defaultProposal,
			postRun:     func(sdkCtx sdk.Context) {},
		},
		"metadata too long": {
			req: &group.MsgSubmitProposal{
				Address:   accountAddr.String(),
				Metadata:  bytes.Repeat([]byte{1}, 256),
				Proposers: []string{addr2.String()},
			},
			expErr:  true,
			postRun: func(sdkCtx sdk.Context) {},
		},
		"group policy required": {
			req: &group.MsgSubmitProposal{
				Metadata:  nil,
				Proposers: []string{addr2.String()},
			},
			expErr:  true,
			postRun: func(sdkCtx sdk.Context) {},
		},
		"existing group policy required": {
			req: &group.MsgSubmitProposal{
				Address:   addr1.String(),
				Proposers: []string{addr2.String()},
			},
			expErr:  true,
			postRun: func(sdkCtx sdk.Context) {},
		},
		"impossible case: decision policy threshold > total group weight": {
			req: &group.MsgSubmitProposal{
				Address:   bigThresholdAddr,
				Proposers: []string{addr2.String()},
			},
			expErr:  true,
			postRun: func(sdkCtx sdk.Context) {},
		},
		"only group members can create a proposal": {
			req: &group.MsgSubmitProposal{
				Address:   accountAddr.String(),
				Proposers: []string{addr4.String()},
			},
			expErr:  true,
			postRun: func(sdkCtx sdk.Context) {},
		},
		"all proposers must be in group": {
			req: &group.MsgSubmitProposal{
				Address:   accountAddr.String(),
				Proposers: []string{addr2.String(), addr4.String()},
			},
			expErr:  true,
			postRun: func(sdkCtx sdk.Context) {},
		},
		"admin that is not a group member can not create proposal": {
			req: &group.MsgSubmitProposal{
				Address:   accountAddr.String(),
				Metadata:  nil,
				Proposers: []string{addr1.String()},
			},
			expErr:  true,
			postRun: func(sdkCtx sdk.Context) {},
		},
		"reject msgs that are not authz by group policy": {
			req: &group.MsgSubmitProposal{
				Address:   accountAddr.String(),
				Metadata:  nil,
				Proposers: []string{addr2.String()},
			},
			msgs:    []sdk.Msg{&testdata.TestMsg{Signers: []string{addr1.String()}}},
			expErr:  true,
			postRun: func(sdkCtx sdk.Context) {},
		},
		"with try exec": {
			req: &group.MsgSubmitProposal{
				Address:   accountAddr.String(),
				Proposers: []string{addr2.String()},
				Exec:      group.Exec_EXEC_TRY,
			},
			msgs: []sdk.Msg{msgSend},
			expProposal: group.Proposal{
				Status: group.PROPOSAL_STATUS_CLOSED,
				Result: group.PROPOSAL_RESULT_ACCEPTED,
				FinalTallyResult: group.TallyResult{
					YesCount:        "2",
					NoCount:         "0",
					AbstainCount:    "0",
					NoWithVetoCount: "0",
				},
				ExecutorResult: group.PROPOSAL_EXECUTOR_RESULT_SUCCESS,
			},
			postRun: func(sdkCtx sdk.Context) {
				fromBalances := s.app.BankKeeper.GetAllBalances(sdkCtx, accountAddr)
				s.Require().Contains(fromBalances, sdk.NewInt64Coin("test", 9900))
				toBalances := s.app.BankKeeper.GetAllBalances(sdkCtx, addr2)
				s.Require().Contains(toBalances, sdk.NewInt64Coin("test", 100))
			},
		},
		"with try exec, not enough yes votes for proposal to pass": {
			req: &group.MsgSubmitProposal{
				Address:   accountAddr.String(),
				Proposers: []string{addr5.String()},
				Exec:      group.Exec_EXEC_TRY,
			},
			msgs: []sdk.Msg{msgSend},
			expProposal: group.Proposal{
				Status: group.PROPOSAL_STATUS_SUBMITTED,
				Result: group.PROPOSAL_RESULT_UNFINALIZED,
				FinalTallyResult: group.TallyResult{
					YesCount:        "1",
					NoCount:         "0",
					AbstainCount:    "0",
					NoWithVetoCount: "0",
				},
				ExecutorResult: group.PROPOSAL_EXECUTOR_RESULT_NOT_RUN,
			},
			postRun: func(sdkCtx sdk.Context) {},
		},
	}
	for msg, spec := range specs {
		spec := spec
		s.Run(msg, func() {
			err := spec.req.SetMsgs(spec.msgs)
			s.Require().NoError(err)

			res, err := s.keeper.SubmitProposal(s.ctx, spec.req)
			if spec.expErr {
				s.Require().Error(err)
				return
			}
			s.Require().NoError(err)
			id := res.ProposalId

			// then all data persisted
			proposalRes, err := s.keeper.Proposal(s.ctx, &group.QueryProposalRequest{ProposalId: id})
			s.Require().NoError(err)
			proposal := proposalRes.Proposal

			s.Assert().Equal(accountAddr.String(), proposal.Address)
			s.Assert().Equal(spec.req.Metadata, proposal.Metadata)
			s.Assert().Equal(spec.req.Proposers, proposal.Proposers)
			s.Assert().Equal(s.blockTime, proposal.SubmitTime)
			s.Assert().Equal(uint64(1), proposal.GroupVersion)
			s.Assert().Equal(uint64(1), proposal.GroupPolicyVersion)
			s.Assert().Equal(spec.expProposal.Status, proposal.Status)
			s.Assert().Equal(spec.expProposal.Result, proposal.Result)
			s.Assert().Equal(spec.expProposal.FinalTallyResult, proposal.FinalTallyResult)
			s.Assert().Equal(spec.expProposal.ExecutorResult, proposal.ExecutorResult)
			s.Assert().Equal(s.blockTime.Add(time.Second), proposal.Timeout)

			if spec.msgs == nil { // then empty list is ok
				s.Assert().Len(proposal.GetMsgs(), 0)
			} else {
				s.Assert().Equal(spec.msgs, proposal.GetMsgs())
			}

			spec.postRun(s.sdkCtx)
		})
	}
}

func (s *TestSuite) TestWithdrawProposal() {
	addrs := s.addrs
	addr2 := addrs[1]
	addr5 := addrs[4]
	groupPolicy := s.groupPolicyAddr

	msgSend := &banktypes.MsgSend{
		FromAddress: s.groupPolicyAddr.String(),
		ToAddress:   addr2.String(),
		Amount:      sdk.Coins{sdk.NewInt64Coin("test", 100)},
	}

	proposers := []string{addr2.String()}
<<<<<<< HEAD
	proposalID := createProposal(s.ctx, s, []sdk.Msg{msgSend}, proposers, s.groupPolicyAddr)
=======
	proposalID := submitProposal(s.ctx, s, []sdk.Msg{msgSend}, proposers)
>>>>>>> df874590

	specs := map[string]struct {
		preRun     func(sdkCtx sdk.Context) uint64
		proposalId uint64
		admin      string
		expErrMsg  string
	}{
		"wrong admin": {
			preRun: func(sdkCtx sdk.Context) uint64 {
<<<<<<< HEAD
				return createProposal(s.ctx, s, []sdk.Msg{msgSend}, proposers, s.groupPolicyAddr)
=======
				return submitProposal(s.ctx, s, []sdk.Msg{msgSend}, proposers)
>>>>>>> df874590
			},
			admin:     addr5.String(),
			expErrMsg: "unauthorized",
		},
		"wrong proposalId": {
			preRun: func(sdkCtx sdk.Context) uint64 {
				return 1111
			},
			admin:     proposers[0],
			expErrMsg: "not found",
		},
		"happy case with proposer": {
			preRun: func(sdkCtx sdk.Context) uint64 {
<<<<<<< HEAD
				return createProposal(s.ctx, s, []sdk.Msg{msgSend}, proposers, s.groupPolicyAddr)
=======
				return submitProposal(s.ctx, s, []sdk.Msg{msgSend}, proposers)
>>>>>>> df874590
			},
			proposalId: proposalID,
			admin:      proposers[0],
		},
		"already closed proposal": {
			preRun: func(sdkCtx sdk.Context) uint64 {
<<<<<<< HEAD
				pId := createProposal(s.ctx, s, []sdk.Msg{msgSend}, proposers, s.groupPolicyAddr)
=======
				pId := submitProposal(s.ctx, s, []sdk.Msg{msgSend}, proposers)
>>>>>>> df874590
				_, err := s.keeper.WithdrawProposal(s.ctx, &group.MsgWithdrawProposal{
					ProposalId: pId,
					Address:    proposers[0],
				})
				s.Require().NoError(err)
				return pId
			},
			proposalId: proposalID,
			admin:      proposers[0],
			expErrMsg:  "cannot withdraw a proposal with the status of PROPOSAL_STATUS_WITHDRAWN",
		},
		"happy case with group admin address": {
			preRun: func(sdkCtx sdk.Context) uint64 {
<<<<<<< HEAD
				return createProposal(s.ctx, s, []sdk.Msg{msgSend}, proposers, s.groupPolicyAddr)
=======
				return submitProposal(s.ctx, s, []sdk.Msg{msgSend}, proposers)
>>>>>>> df874590
			},
			proposalId: proposalID,
			admin:      groupPolicy.String(),
		},
	}
	for msg, spec := range specs {
		spec := spec
		s.Run(msg, func() {
			pId := spec.preRun(s.sdkCtx)

			_, err := s.keeper.WithdrawProposal(s.ctx, &group.MsgWithdrawProposal{
				ProposalId: pId,
				Address:    spec.admin,
			})

			if spec.expErrMsg != "" {
				s.Require().Error(err)
				s.Require().Contains(err.Error(), spec.expErrMsg)
				return
			}

			s.Require().NoError(err)
			resp, err := s.keeper.Proposal(s.ctx, &group.QueryProposalRequest{ProposalId: pId})
			s.Require().NoError(err)
			s.Require().Equal(resp.GetProposal().Status, group.PROPOSAL_STATUS_WITHDRAWN)
		})
	}
}

func (s *TestSuite) TestVote() {
	addrs := s.addrs
	addr1 := addrs[0]
	addr2 := addrs[1]
	addr3 := addrs[2]
	addr4 := addrs[3]
	addr5 := addrs[4]
	members := []group.Member{
		{Address: addr4.String(), Weight: "1", AddedAt: s.blockTime},
		{Address: addr3.String(), Weight: "2", AddedAt: s.blockTime},
	}
	groupRes, err := s.keeper.CreateGroup(s.ctx, &group.MsgCreateGroup{
		Admin:    addr1.String(),
		Members:  members,
		Metadata: nil,
	})
	s.Require().NoError(err)
	myGroupID := groupRes.GroupId

	policy := group.NewThresholdDecisionPolicy(
		"2",
		time.Duration(2),
	)
	policyReq := &group.MsgCreateGroupPolicy{
		Admin:    addr1.String(),
		GroupId:  myGroupID,
		Metadata: nil,
	}
	err = policyReq.SetDecisionPolicy(policy)
	s.Require().NoError(err)
	policyRes, err := s.keeper.CreateGroupPolicy(s.ctx, policyReq)
	s.Require().NoError(err)
	accountAddr := policyRes.Address
	groupPolicy, err := sdk.AccAddressFromBech32(accountAddr)
	s.Require().NoError(err)
	s.Require().NotNil(groupPolicy)

	s.Require().NoError(testutil.FundAccount(s.app.BankKeeper, s.sdkCtx, groupPolicy, sdk.Coins{sdk.NewInt64Coin("test", 10000)}))

	req := &group.MsgSubmitProposal{
		Address:   accountAddr,
		Metadata:  nil,
		Proposers: []string{addr4.String()},
		Messages:  nil,
	}
	err = req.SetMsgs([]sdk.Msg{&banktypes.MsgSend{
		FromAddress: accountAddr,
		ToAddress:   addr5.String(),
		Amount:      sdk.Coins{sdk.NewInt64Coin("test", 100)},
	}})
	s.Require().NoError(err)

	proposalRes, err := s.keeper.SubmitProposal(s.ctx, req)
	s.Require().NoError(err)
	myProposalID := proposalRes.ProposalId

	// proposals by group policy
	proposalsRes, err := s.keeper.ProposalsByGroupPolicy(s.ctx, &group.QueryProposalsByGroupPolicyRequest{
		Address: accountAddr,
	})
	s.Require().NoError(err)
	proposals := proposalsRes.Proposals
	s.Require().Equal(len(proposals), 1)
	s.Assert().Equal(req.Address, proposals[0].Address)
	s.Assert().Equal(req.Metadata, proposals[0].Metadata)
	s.Assert().Equal(req.Proposers, proposals[0].Proposers)
	s.Assert().Equal(s.blockTime, proposals[0].SubmitTime)

	s.Assert().Equal(uint64(1), proposals[0].GroupVersion)
	s.Assert().Equal(uint64(1), proposals[0].GroupPolicyVersion)
	s.Assert().Equal(group.PROPOSAL_STATUS_SUBMITTED, proposals[0].Status)
	s.Assert().Equal(group.PROPOSAL_RESULT_UNFINALIZED, proposals[0].Result)
	s.Assert().Equal(group.TallyResult{
		YesCount:        "0",
		NoCount:         "0",
		AbstainCount:    "0",
		NoWithVetoCount: "0",
	}, proposals[0].FinalTallyResult)

	specs := map[string]struct {
		srcCtx              sdk.Context
		expFinalTallyResult group.TallyResult
		req                 *group.MsgVote
		doBefore            func(ctx context.Context)
		postRun             func(sdkCtx sdk.Context)
		expProposalStatus   group.ProposalStatus
		expResult           group.ProposalResult
		expExecutorResult   group.ProposalExecutorResult
		expErr              bool
	}{
		"vote yes": {
			req: &group.MsgVote{
				ProposalId: myProposalID,
				Voter:      addr4.String(),
				Option:     group.VOTE_OPTION_YES,
			},
			expFinalTallyResult: group.TallyResult{
				YesCount:        "1",
				NoCount:         "0",
				AbstainCount:    "0",
				NoWithVetoCount: "0",
			},
			expProposalStatus: group.PROPOSAL_STATUS_SUBMITTED,
			expResult:         group.PROPOSAL_RESULT_UNFINALIZED,
			expExecutorResult: group.PROPOSAL_EXECUTOR_RESULT_NOT_RUN,
			postRun:           func(sdkCtx sdk.Context) {},
		},
		"with try exec": {
			req: &group.MsgVote{
				ProposalId: myProposalID,
				Voter:      addr3.String(),
				Option:     group.VOTE_OPTION_YES,
				Exec:       group.Exec_EXEC_TRY,
			},
			expFinalTallyResult: group.TallyResult{
				YesCount:        "2",
				NoCount:         "0",
				AbstainCount:    "0",
				NoWithVetoCount: "0",
			},
			expProposalStatus: group.PROPOSAL_STATUS_CLOSED,
			expResult:         group.PROPOSAL_RESULT_ACCEPTED,
			expExecutorResult: group.PROPOSAL_EXECUTOR_RESULT_SUCCESS,
			postRun: func(sdkCtx sdk.Context) {
				fromBalances := s.app.BankKeeper.GetAllBalances(sdkCtx, groupPolicy)
				s.Require().Contains(fromBalances, sdk.NewInt64Coin("test", 9900))
				toBalances := s.app.BankKeeper.GetAllBalances(sdkCtx, addr5)
				s.Require().Contains(toBalances, sdk.NewInt64Coin("test", 100))
			},
		},
		"with try exec, not enough yes votes for proposal to pass": {
			req: &group.MsgVote{
				ProposalId: myProposalID,
				Voter:      addr4.String(),
				Option:     group.VOTE_OPTION_YES,
				Exec:       group.Exec_EXEC_TRY,
			},
			expFinalTallyResult: group.TallyResult{
				YesCount:        "1",
				NoCount:         "0",
				AbstainCount:    "0",
				NoWithVetoCount: "0",
			},
			expProposalStatus: group.PROPOSAL_STATUS_SUBMITTED,
			expResult:         group.PROPOSAL_RESULT_UNFINALIZED,
			expExecutorResult: group.PROPOSAL_EXECUTOR_RESULT_NOT_RUN,
			postRun:           func(sdkCtx sdk.Context) {},
		},
		"vote no": {
			req: &group.MsgVote{
				ProposalId: myProposalID,
				Voter:      addr4.String(),
				Option:     group.VOTE_OPTION_NO,
			},
			expFinalTallyResult: group.TallyResult{
				YesCount:        "0",
				NoCount:         "1",
				AbstainCount:    "0",
				NoWithVetoCount: "0",
			},
			expProposalStatus: group.PROPOSAL_STATUS_SUBMITTED,
			expResult:         group.PROPOSAL_RESULT_UNFINALIZED,
			expExecutorResult: group.PROPOSAL_EXECUTOR_RESULT_NOT_RUN,
			postRun:           func(sdkCtx sdk.Context) {},
		},
		"vote abstain": {
			req: &group.MsgVote{
				ProposalId: myProposalID,
				Voter:      addr4.String(),
				Option:     group.VOTE_OPTION_ABSTAIN,
			},
			expFinalTallyResult: group.TallyResult{
				YesCount:        "0",
				NoCount:         "0",
				AbstainCount:    "1",
				NoWithVetoCount: "0",
			},
			expProposalStatus: group.PROPOSAL_STATUS_SUBMITTED,
			expResult:         group.PROPOSAL_RESULT_UNFINALIZED,
			expExecutorResult: group.PROPOSAL_EXECUTOR_RESULT_NOT_RUN,
			postRun:           func(sdkCtx sdk.Context) {},
		},
		"vote veto": {
			req: &group.MsgVote{
				ProposalId: myProposalID,
				Voter:      addr4.String(),
				Option:     group.VOTE_OPTION_NO_WITH_VETO,
			},
			expFinalTallyResult: group.TallyResult{
				YesCount:        "0",
				NoCount:         "0",
				AbstainCount:    "0",
				NoWithVetoCount: "1",
			},
			expProposalStatus: group.PROPOSAL_STATUS_SUBMITTED,
			expResult:         group.PROPOSAL_RESULT_UNFINALIZED,
			expExecutorResult: group.PROPOSAL_EXECUTOR_RESULT_NOT_RUN,
			postRun:           func(sdkCtx sdk.Context) {},
		},
		"apply decision policy early": {
			req: &group.MsgVote{
				ProposalId: myProposalID,
				Voter:      addr3.String(),
				Option:     group.VOTE_OPTION_YES,
			},
			expFinalTallyResult: group.TallyResult{
				YesCount:        "2",
				NoCount:         "0",
				AbstainCount:    "0",
				NoWithVetoCount: "0",
			},
			expProposalStatus: group.PROPOSAL_STATUS_CLOSED,
			expResult:         group.PROPOSAL_RESULT_ACCEPTED,
			expExecutorResult: group.PROPOSAL_EXECUTOR_RESULT_NOT_RUN,
			postRun:           func(sdkCtx sdk.Context) {},
		},
		"reject new votes when final decision is made already": {
			req: &group.MsgVote{
				ProposalId: myProposalID,
				Voter:      addr4.String(),
				Option:     group.VOTE_OPTION_YES,
			},
			doBefore: func(ctx context.Context) {
				_, err := s.keeper.Vote(ctx, &group.MsgVote{
					ProposalId: myProposalID,
					Voter:      addr3.String(),
					Option:     group.VOTE_OPTION_NO_WITH_VETO,
				})
				s.Require().NoError(err)
			},
			expErr:  true,
			postRun: func(sdkCtx sdk.Context) {},
		},
		"metadata too long": {
			req: &group.MsgVote{
				ProposalId: myProposalID,
				Voter:      addr4.String(),
				Metadata:   bytes.Repeat([]byte{1}, 256),
				Option:     group.VOTE_OPTION_NO,
			},
			expErr:  true,
			postRun: func(sdkCtx sdk.Context) {},
		},
		"existing proposal required": {
			req: &group.MsgVote{
				ProposalId: 999,
				Voter:      addr4.String(),
				Option:     group.VOTE_OPTION_NO,
			},
			expErr:  true,
			postRun: func(sdkCtx sdk.Context) {},
		},
		"empty vote option": {
			req: &group.MsgVote{
				ProposalId: myProposalID,
				Voter:      addr4.String(),
			},
			expErr:  true,
			postRun: func(sdkCtx sdk.Context) {},
		},
		"invalid vote option": {
			req: &group.MsgVote{
				ProposalId: myProposalID,
				Voter:      addr4.String(),
				Option:     5,
			},
			expErr:  true,
			postRun: func(sdkCtx sdk.Context) {},
		},
		"voter must be in group": {
			req: &group.MsgVote{
				ProposalId: myProposalID,
				Voter:      addr2.String(),
				Option:     group.VOTE_OPTION_NO,
			},
			expErr:  true,
			postRun: func(sdkCtx sdk.Context) {},
		},
		"admin that is not a group member can not vote": {
			req: &group.MsgVote{
				ProposalId: myProposalID,
				Voter:      addr1.String(),
				Option:     group.VOTE_OPTION_NO,
			},
			expErr:  true,
			postRun: func(sdkCtx sdk.Context) {},
		},
		"on timeout": {
			req: &group.MsgVote{
				ProposalId: myProposalID,
				Voter:      addr4.String(),
				Option:     group.VOTE_OPTION_NO,
			},
			srcCtx:  s.sdkCtx.WithBlockTime(s.blockTime.Add(time.Second)),
			expErr:  true,
			postRun: func(sdkCtx sdk.Context) {},
		},
		"closed already": {
			req: &group.MsgVote{
				ProposalId: myProposalID,
				Voter:      addr4.String(),
				Option:     group.VOTE_OPTION_NO,
			},
			doBefore: func(ctx context.Context) {
				_, err := s.keeper.Vote(ctx, &group.MsgVote{
					ProposalId: myProposalID,
					Voter:      addr3.String(),
					Option:     group.VOTE_OPTION_YES,
				})
				s.Require().NoError(err)
			},
			expErr:  true,
			postRun: func(sdkCtx sdk.Context) {},
		},
		"voted already": {
			req: &group.MsgVote{
				ProposalId: myProposalID,
				Voter:      addr4.String(),
				Option:     group.VOTE_OPTION_NO,
			},
			doBefore: func(ctx context.Context) {
				_, err := s.keeper.Vote(ctx, &group.MsgVote{
					ProposalId: myProposalID,
					Voter:      addr4.String(),
					Option:     group.VOTE_OPTION_YES,
				})
				s.Require().NoError(err)
			},
			expErr:  true,
			postRun: func(sdkCtx sdk.Context) {},
		},
		"with group modified": {
			req: &group.MsgVote{
				ProposalId: myProposalID,
				Voter:      addr4.String(),
				Option:     group.VOTE_OPTION_NO,
			},
			doBefore: func(ctx context.Context) {
				_, err = s.keeper.UpdateGroupMetadata(ctx, &group.MsgUpdateGroupMetadata{
					GroupId:  myGroupID,
					Admin:    addr1.String(),
					Metadata: []byte{1, 2, 3},
				})
				s.Require().NoError(err)
			},
			expErr:  true,
			postRun: func(sdkCtx sdk.Context) {},
		},
		"with policy modified": {
			req: &group.MsgVote{
				ProposalId: myProposalID,
				Voter:      addr4.String(),
				Option:     group.VOTE_OPTION_NO,
			},
			doBefore: func(ctx context.Context) {
				m, err := group.NewMsgUpdateGroupPolicyDecisionPolicyRequest(
					addr1,
					groupPolicy,
					&group.ThresholdDecisionPolicy{
						Threshold: "1",
						Timeout:   time.Second,
					},
				)
				s.Require().NoError(err)

				_, err = s.keeper.UpdateGroupPolicyDecisionPolicy(ctx, m)
				s.Require().NoError(err)
			},
			expErr:  true,
			postRun: func(sdkCtx sdk.Context) {},
		},
	}
	for msg, spec := range specs {
		spec := spec
		s.Run(msg, func() {
			sdkCtx := s.sdkCtx
			if !spec.srcCtx.IsZero() {
				sdkCtx = spec.srcCtx
			}
			sdkCtx, _ = sdkCtx.CacheContext()
			ctx := sdk.WrapSDKContext(sdkCtx)

			if spec.doBefore != nil {
				spec.doBefore(ctx)
			}
			_, err := s.keeper.Vote(ctx, spec.req)
			if spec.expErr {
				s.Require().Error(err)
				return
			}
			s.Require().NoError(err)

			s.Require().NoError(err)
			// vote is stored and all data persisted
			res, err := s.keeper.VoteByProposalVoter(ctx, &group.QueryVoteByProposalVoterRequest{
				ProposalId: spec.req.ProposalId,
				Voter:      spec.req.Voter,
			})
			s.Require().NoError(err)
			loaded := res.Vote
			choice := []*group.WeightedVoteOption{{
				Choice: spec.req.Choice,
				Weight: "1",
			}}
			s.Assert().Equal(spec.req.ProposalId, loaded.ProposalId)
			s.Assert().Equal(spec.req.Voter, loaded.Voter)
<<<<<<< HEAD
			s.Assert().Equal(choice, loaded.Choices)
=======
			s.Assert().Equal(spec.req.Option, loaded.Option)
>>>>>>> df874590
			s.Assert().Equal(spec.req.Metadata, loaded.Metadata)
			s.Assert().Equal(s.blockTime, loaded.SubmitTime)

			// query votes by proposal
			votesByProposalRes, err := s.keeper.VotesByProposal(ctx, &group.QueryVotesByProposalRequest{
				ProposalId: spec.req.ProposalId,
			})
			s.Require().NoError(err)
			votesByProposal := votesByProposalRes.Votes
			s.Require().Equal(1, len(votesByProposal))
			vote := votesByProposal[0]
			s.Assert().Equal(spec.req.ProposalId, vote.ProposalId)
			s.Assert().Equal(spec.req.Voter, vote.Voter)
<<<<<<< HEAD
			s.Assert().Equal(choice, vote.Choices)
=======
			s.Assert().Equal(spec.req.Option, vote.Option)
>>>>>>> df874590
			s.Assert().Equal(spec.req.Metadata, vote.Metadata)
			s.Assert().Equal(s.blockTime, vote.SubmitTime)

			// query votes by voter
			voter := spec.req.Voter
			votesByVoterRes, err := s.keeper.VotesByVoter(ctx, &group.QueryVotesByVoterRequest{
				Voter: voter,
			})
			s.Require().NoError(err)
			votesByVoter := votesByVoterRes.Votes
			s.Require().Equal(1, len(votesByVoter))
			s.Assert().Equal(spec.req.ProposalId, votesByVoter[0].ProposalId)
			s.Assert().Equal(voter, votesByVoter[0].Voter)
<<<<<<< HEAD
			s.Assert().Equal(choice, votesByVoter[0].Choices)
			s.Assert().Equal(spec.req.Metadata, votesByVoter[0].Metadata)
			s.Assert().Equal(s.blockTime, votesByVoter[0].SubmittedAt)

			// and proposal is updated
			proposalRes, err := s.keeper.Proposal(ctx, &group.QueryProposalRequest{
				ProposalId: spec.req.ProposalId,
			})
			s.Require().NoError(err)
			proposal := proposalRes.Proposal
			s.Assert().Equal(spec.expVoteState, proposal.VoteState)
			s.Assert().Equal(spec.expResult, proposal.Result)
			s.Assert().Equal(spec.expProposalStatus, proposal.Status)
			s.Assert().Equal(spec.expExecutorResult, proposal.ExecutorResult)

			spec.postRun(sdkCtx)
		})
	}
}

func (s *TestSuite) TestVoteWeighted() {
	addrs := s.addrs
	addr1 := addrs[0]
	addr2 := addrs[1]
	addr3 := addrs[2]
	addr4 := addrs[3]
	addr5 := addrs[4]

	members := []group.Member{
		{Address: addr4.String(), Weight: "1", AddedAt: s.blockTime},
		{Address: addr3.String(), Weight: "2", AddedAt: s.blockTime},
	}

	// create a group
	groupRes, err := s.keeper.CreateGroup(s.ctx, &group.MsgCreateGroup{
		Admin:    addr1.String(),
		Members:  members,
		Metadata: nil,
	})
	s.Require().NoError(err)
	myGroupID := groupRes.GroupId

	policy := group.NewThresholdDecisionPolicy(
		"2",
		time.Duration(2),
	)

	policyReq := &group.MsgCreateGroupPolicy{
		Admin:    addr1.String(),
		GroupId:  myGroupID,
		Metadata: nil,
	}

	err = policyReq.SetDecisionPolicy(policy)
	s.Require().NoError(err)

	// create a group policy
	policyRes, err := s.keeper.CreateGroupPolicy(s.ctx, policyReq)
	s.Require().NoError(err)
	accountAddr := policyRes.Address
	groupPolicy, err := sdk.AccAddressFromBech32(accountAddr)
	s.Require().NoError(err)
	s.Require().NotNil(groupPolicy)

	s.Require().NoError(testutil.FundAccount(s.app.BankKeeper, s.sdkCtx, groupPolicy, sdk.Coins{sdk.NewInt64Coin("test", 10000)}))

	proposers := []string{addr4.String()}
	req := &group.MsgCreateProposal{
		Address:   accountAddr,
		Metadata:  nil,
		Proposers: proposers,
		Msgs:      nil,
	}

	msgSend := &banktypes.MsgSend{
		FromAddress: accountAddr,
		ToAddress:   addr5.String(),
		Amount:      sdk.Coins{sdk.NewInt64Coin("test", 100)},
	}

	err = req.SetMsgs([]sdk.Msg{msgSend})
	s.Require().NoError(err)

	// create a proposal
	proposalRes, err := s.keeper.CreateProposal(s.ctx, req)
	s.Require().NoError(err)
	myProposalID := proposalRes.ProposalId

	specs := map[string]struct {
		srcCtx            sdk.Context
		expVoteState      group.Tally
		req               *group.MsgVoteWeighted
		preRun            func(sdkCtx sdk.Context) uint64
		postRun           func(sdkCtx sdk.Context)
		expProposalStatus group.Proposal_Status
		expResult         group.Proposal_Result
		expExecutorResult group.Proposal_ExecutorResult
		expErr            bool
	}{
		"vote yes=0.5,no=0.1,veto=0.1,abstain=0.3": {
			preRun: func(sdkCtx sdk.Context) uint64 {
				return createProposal(s.ctx, s, []sdk.Msg{msgSend}, proposers, groupPolicy)
			},
			req: &group.MsgVoteWeighted{
				ProposalId: myProposalID, // ignores `myProposalID` replaces by `preRun`
				Voter:      addr4.String(),
				Choices: []*group.WeightedVoteOption{
					{Choice: group.Choice_CHOICE_YES, Weight: "0.5"},
					{Choice: group.Choice_CHOICE_NO, Weight: "0.1"},
					{Choice: group.Choice_CHOICE_VETO, Weight: "0.1"},
					{Choice: group.Choice_CHOICE_ABSTAIN, Weight: "0.3"},
				},
			},
			expVoteState: group.Tally{
				YesCount:     "0.5",
				NoCount:      "0.1",
				VetoCount:    "0.1",
				AbstainCount: "0.3",
			},
			expProposalStatus: group.ProposalStatusSubmitted,
			expResult:         group.ProposalResultUnfinalized,
			expExecutorResult: group.ProposalExecutorResultNotRun,
			postRun:           func(sdkCtx sdk.Context) {},
		},
		"vote yes=0.5,no=0.1,veto=0.1,abstain=0.3 with member weight > 1": {
			preRun: func(sdkCtx sdk.Context) uint64 {
				return createProposal(s.ctx, s, []sdk.Msg{msgSend}, proposers, groupPolicy)
			},
			req: &group.MsgVoteWeighted{
				ProposalId: myProposalID, // ignores `myProposalID` replaces by `preRun`
				Voter:      addr3.String(),
				Choices: []*group.WeightedVoteOption{
					{Choice: group.Choice_CHOICE_YES, Weight: "0.5"},
					{Choice: group.Choice_CHOICE_NO, Weight: "0.1"},
					{Choice: group.Choice_CHOICE_VETO, Weight: "0.1"},
					{Choice: group.Choice_CHOICE_ABSTAIN, Weight: "0.3"},
				},
			},
			expVoteState: group.Tally{
				YesCount:     "1.0",
				NoCount:      "0.2",
				VetoCount:    "0.2",
				AbstainCount: "0.6",
			},
			expProposalStatus: group.ProposalStatusSubmitted,
			expResult:         group.ProposalResultUnfinalized,
			expExecutorResult: group.ProposalExecutorResultNotRun,
			postRun:           func(sdkCtx sdk.Context) {},
		},
		"with try exec": {
			preRun: func(sdkCtx sdk.Context) uint64 {
				return createProposal(s.ctx, s, []sdk.Msg{msgSend}, proposers, groupPolicy)
			},
			req: &group.MsgVoteWeighted{
				ProposalId: myProposalID, // ignores `myProposalID` replaces by `preRun`
				Voter:      addr3.String(),
				Choices:    group.NewNonSplitVoteOption(group.Choice_CHOICE_YES),
				Exec:       group.Exec_EXEC_TRY,
			},
			expVoteState: group.Tally{
				YesCount:     "2",
				NoCount:      "0",
				AbstainCount: "0",
				VetoCount:    "0",
			},
			expProposalStatus: group.ProposalStatusClosed,
			expResult:         group.ProposalResultAccepted,
			expExecutorResult: group.ProposalExecutorResultSuccess,
			postRun: func(sdkCtx sdk.Context) {
				fromBalances := s.app.BankKeeper.GetAllBalances(sdkCtx, groupPolicy)
				s.Require().Contains(fromBalances, sdk.NewInt64Coin("test", 9900))
				toBalances := s.app.BankKeeper.GetAllBalances(sdkCtx, addr5)
				s.Require().Contains(toBalances, sdk.NewInt64Coin("test", 100))
			},
		},
		"with try exec, not enough yes votes for proposal to pass": {
			preRun: func(sdkCtx sdk.Context) uint64 {
				return createProposal(s.ctx, s, []sdk.Msg{msgSend}, proposers, groupPolicy)
			},
			req: &group.MsgVoteWeighted{
				ProposalId: myProposalID, // ignores `myProposalID` replaces by `preRun`
				Voter:      addr4.String(),
				Choices:    group.NewNonSplitVoteOption(group.Choice_CHOICE_YES),
				Exec:       group.Exec_EXEC_TRY,
			},
			expVoteState: group.Tally{
				YesCount:     "1",
				NoCount:      "0",
				AbstainCount: "0",
				VetoCount:    "0",
			},
			expProposalStatus: group.ProposalStatusSubmitted,
			expResult:         group.ProposalResultUnfinalized,
			expExecutorResult: group.ProposalExecutorResultNotRun,
			postRun:           func(sdkCtx sdk.Context) {},
		},
		"vote no": {
			preRun: func(sdkCtx sdk.Context) uint64 {
				return createProposal(s.ctx, s, []sdk.Msg{msgSend}, proposers, groupPolicy)
			},
			req: &group.MsgVoteWeighted{
				ProposalId: myProposalID, // ignores `myProposalID` replaces by `preRun`
				Voter:      addr4.String(),
				Choices:    group.NewNonSplitVoteOption(group.Choice_CHOICE_NO),
			},
			expVoteState: group.Tally{
				YesCount:     "0",
				NoCount:      "1",
				AbstainCount: "0",
				VetoCount:    "0",
			},
			expProposalStatus: group.ProposalStatusSubmitted,
			expResult:         group.ProposalResultUnfinalized,
			expExecutorResult: group.ProposalExecutorResultNotRun,
			postRun:           func(sdkCtx sdk.Context) {},
		},
		"vote abstain": {
			preRun: func(sdkCtx sdk.Context) uint64 {
				return createProposal(s.ctx, s, []sdk.Msg{msgSend}, proposers, groupPolicy)
			},
			req: &group.MsgVoteWeighted{
				ProposalId: myProposalID, // ignores `myProposalID` replaces by `preRun`
				Voter:      addr4.String(),
				Choices:    group.NewNonSplitVoteOption(group.Choice_CHOICE_ABSTAIN),
			},
			expVoteState: group.Tally{
				YesCount:     "0",
				NoCount:      "0",
				AbstainCount: "1",
				VetoCount:    "0",
			},
			expProposalStatus: group.ProposalStatusSubmitted,
			expResult:         group.ProposalResultUnfinalized,
			expExecutorResult: group.ProposalExecutorResultNotRun,
			postRun:           func(sdkCtx sdk.Context) {},
		},
		"vote veto": {
			preRun: func(sdkCtx sdk.Context) uint64 {
				return createProposal(s.ctx, s, []sdk.Msg{msgSend}, proposers, groupPolicy)
			},
			req: &group.MsgVoteWeighted{
				ProposalId: myProposalID, // ignores `myProposalID` replaces by `preRun`
				Voter:      addr4.String(),
				Choices:    group.NewNonSplitVoteOption(group.Choice_CHOICE_VETO),
			},
			expVoteState: group.Tally{
				YesCount:     "0",
				NoCount:      "0",
				AbstainCount: "0",
				VetoCount:    "1",
			},
			expProposalStatus: group.ProposalStatusSubmitted,
			expResult:         group.ProposalResultUnfinalized,
			expExecutorResult: group.ProposalExecutorResultNotRun,
			postRun:           func(sdkCtx sdk.Context) {},
		},
		"apply decision policy early": {
			preRun: func(sdkCtx sdk.Context) uint64 {
				return createProposal(s.ctx, s, []sdk.Msg{msgSend}, proposers, groupPolicy)
			},
			req: &group.MsgVoteWeighted{
				ProposalId: myProposalID, // ignores `myProposalID` replaces by `preRun`
				Voter:      addr3.String(),
				Choices:    group.NewNonSplitVoteOption(group.Choice_CHOICE_YES),
			},
			expVoteState: group.Tally{
				YesCount:     "2",
				NoCount:      "0",
				AbstainCount: "0",
				VetoCount:    "0",
			},
			expProposalStatus: group.ProposalStatusClosed,
			expResult:         group.ProposalResultAccepted,
			expExecutorResult: group.ProposalExecutorResultNotRun,
			postRun:           func(sdkCtx sdk.Context) {},
		},
		"choice weights sum > 1": {
			req: &group.MsgVoteWeighted{
				ProposalId: myProposalID,
				Voter:      addr4.String(),
				Choices: []*group.WeightedVoteOption{
					{Choice: group.Choice_CHOICE_YES, Weight: "0.5"},
					{Choice: group.Choice_CHOICE_NO, Weight: "0.5"},
					{Choice: group.Choice_CHOICE_VETO, Weight: "0.1"},
					{Choice: group.Choice_CHOICE_ABSTAIN, Weight: "0.3"},
				},
			},
			preRun: func(ctx sdk.Context) uint64 {
				pId := createProposal(ctx, s, []sdk.Msg{msgSend}, proposers, groupPolicy)
				_, err := s.keeper.VoteWeighted(ctx, &group.MsgVoteWeighted{
					ProposalId: pId,
					Voter:      addr3.String(),
					Choices:    group.NewNonSplitVoteOption(group.Choice_CHOICE_VETO),
				})
				s.Require().NoError(err)
				return pId
			},
			expErr:  true,
			postRun: func(sdkCtx sdk.Context) {},
		},
		"choice weights sum < 1": {
			req: &group.MsgVoteWeighted{
				ProposalId: myProposalID,
				Voter:      addr4.String(),
				Choices: []*group.WeightedVoteOption{
					{Choice: group.Choice_CHOICE_YES, Weight: "0.1"},
					{Choice: group.Choice_CHOICE_NO, Weight: "0.1"},
					{Choice: group.Choice_CHOICE_VETO, Weight: "0.1"},
					{Choice: group.Choice_CHOICE_ABSTAIN, Weight: "0.1"},
				},
			},
			preRun: func(ctx sdk.Context) uint64 {
				pId := createProposal(ctx, s, []sdk.Msg{msgSend}, proposers, groupPolicy)
				_, err := s.keeper.VoteWeighted(ctx, &group.MsgVoteWeighted{
					ProposalId: pId,
					Voter:      addr3.String(),
					Choices:    group.NewNonSplitVoteOption(group.Choice_CHOICE_VETO),
				})
				s.Require().NoError(err)
				return pId
			},
			expErr:  true,
			postRun: func(sdkCtx sdk.Context) {},
		},
		"reject new votes when final decision is made already": {
			req: &group.MsgVoteWeighted{
				ProposalId: myProposalID,
				Voter:      addr4.String(),
				Choices:    group.NewNonSplitVoteOption(group.Choice_CHOICE_YES),
			},
			preRun: func(ctx sdk.Context) uint64 {
				pId := createProposal(ctx, s, []sdk.Msg{msgSend}, proposers, groupPolicy)
				_, err := s.keeper.VoteWeighted(ctx, &group.MsgVoteWeighted{
					ProposalId: pId,
					Voter:      addr3.String(),
					Choices:    group.NewNonSplitVoteOption(group.Choice_CHOICE_VETO),
				})
				s.Require().NoError(err)
				return pId
			},
			expErr:  true,
			postRun: func(sdkCtx sdk.Context) {},
		},
		"metadata too long": {
			req: &group.MsgVoteWeighted{
				ProposalId: myProposalID,
				Voter:      addr4.String(),
				Metadata:   bytes.Repeat([]byte{1}, 256),
				Choices:    group.NewNonSplitVoteOption(group.Choice_CHOICE_YES),
			},
			expErr:  true,
			postRun: func(sdkCtx sdk.Context) {},
		},
		"existing proposal required": {
			req: &group.MsgVoteWeighted{
				ProposalId: 999,
				Voter:      addr4.String(),
				Choices:    group.NewNonSplitVoteOption(group.Choice_CHOICE_YES),
			},
			expErr:  true,
			postRun: func(sdkCtx sdk.Context) {},
		},
		"empty choice": {
			req: &group.MsgVoteWeighted{
				ProposalId: myProposalID,
				Voter:      addr4.String(),
			},
			expErr:  true,
			postRun: func(sdkCtx sdk.Context) {},
		},
		"invalid choice": {
			req: &group.MsgVoteWeighted{
				ProposalId: myProposalID,
				Voter:      addr4.String(),
				Choices:    group.NewNonSplitVoteOption(5),
			},
			expErr:  true,
			postRun: func(sdkCtx sdk.Context) {},
		},
		"voter must be in group": {
			req: &group.MsgVoteWeighted{
				ProposalId: myProposalID,
				Voter:      addr2.String(),
				Choices:    group.NewNonSplitVoteOption(group.Choice_CHOICE_NO),
			},
			expErr:  true,
			postRun: func(sdkCtx sdk.Context) {},
		},
		"admin that is not a group member can not vote": {
			req: &group.MsgVoteWeighted{
				ProposalId: myProposalID,
				Voter:      addr1.String(),
				Choices:    group.NewNonSplitVoteOption(group.Choice_CHOICE_NO),
			},
			expErr:  true,
			postRun: func(sdkCtx sdk.Context) {},
		},
		"on timeout": {
			req: &group.MsgVoteWeighted{
				ProposalId: myProposalID,
				Voter:      addr4.String(),
				Choices:    group.NewNonSplitVoteOption(group.Choice_CHOICE_YES),
			},
			srcCtx:  s.sdkCtx.WithBlockTime(s.blockTime.Add(time.Second)),
			expErr:  true,
			postRun: func(sdkCtx sdk.Context) {},
		},
		"closed already": {
			req: &group.MsgVoteWeighted{
				ProposalId: myProposalID,
				Voter:      addr4.String(),
				Choices:    group.NewNonSplitVoteOption(group.Choice_CHOICE_NO),
			},
			preRun: func(ctx sdk.Context) uint64 {
				pId := createProposal(ctx, s, []sdk.Msg{msgSend}, proposers, groupPolicy)
				_, err := s.keeper.VoteWeighted(ctx, &group.MsgVoteWeighted{
					ProposalId: pId,
					Voter:      addr3.String(),
					Choices:    group.NewNonSplitVoteOption(group.Choice_CHOICE_YES),
				})
				s.Require().NoError(err)
				return pId
			},
			expErr:  true,
			postRun: func(sdkCtx sdk.Context) {},
		},
		"voted already": {
			req: &group.MsgVoteWeighted{
				ProposalId: myProposalID,
				Voter:      addr4.String(),
				Choices:    group.NewNonSplitVoteOption(group.Choice_CHOICE_NO),
			},
			preRun: func(ctx sdk.Context) uint64 {
				pId := createProposal(ctx, s, []sdk.Msg{msgSend}, proposers, groupPolicy)
				_, err := s.keeper.VoteWeighted(ctx, &group.MsgVoteWeighted{
					ProposalId: pId,
					Voter:      addr4.String(),
					Choices:    group.NewNonSplitVoteOption(group.Choice_CHOICE_YES),
				})
				s.Require().NoError(err)
				return pId
			},
			expErr:  true,
			postRun: func(sdkCtx sdk.Context) {},
		},
		"with group modified": {
			req: &group.MsgVoteWeighted{
				ProposalId: myProposalID,
				Voter:      addr4.String(),
				Choices:    group.NewNonSplitVoteOption(group.Choice_CHOICE_NO),
			},
			preRun: func(ctx sdk.Context) uint64 {
				_, err = s.keeper.UpdateGroupMetadata(ctx, &group.MsgUpdateGroupMetadata{
					GroupId:  myGroupID,
					Admin:    addr1.String(),
					Metadata: []byte{1, 2, 3},
				})
				s.Require().NoError(err)
				return myProposalID
			},
			expErr:  true,
			postRun: func(sdkCtx sdk.Context) {},
		},
		"with policy modified": {
			req: &group.MsgVoteWeighted{
				ProposalId: myProposalID,
				Voter:      addr4.String(),
				Choices:    group.NewNonSplitVoteOption(group.Choice_CHOICE_NO),
			},
			preRun: func(ctx sdk.Context) uint64 {
				m, err := group.NewMsgUpdateGroupPolicyDecisionPolicyRequest(
					addr1,
					groupPolicy,
					&group.ThresholdDecisionPolicy{
						Threshold: "1",
						Timeout:   time.Second,
					},
				)
				s.Require().NoError(err)

				_, err = s.keeper.UpdateGroupPolicyDecisionPolicy(ctx, m)
				s.Require().NoError(err)
				return myProposalID
			},
			expErr:  true,
			postRun: func(sdkCtx sdk.Context) {},
		},
	}

	for msg, spec := range specs {
		spec := spec
		s.Run(msg, func() {
			sdkCtx := s.sdkCtx
			if !spec.srcCtx.IsZero() {
				sdkCtx = spec.srcCtx
			}
			sdkCtx, _ = sdkCtx.CacheContext()
			ctx := sdk.WrapSDKContext(sdkCtx)

			if spec.preRun != nil {
				pId := spec.preRun(sdkCtx)
				spec.req.ProposalId = pId
			}

			_, err := s.keeper.VoteWeighted(ctx, spec.req)
			if spec.expErr {
				s.Require().Error(err)
				return
			}
			s.Require().NoError(err)

			// vote is stored and all data persisted
			res, err := s.keeper.VoteByProposalVoter(ctx, &group.QueryVoteByProposalVoterRequest{
				ProposalId: spec.req.ProposalId,
				Voter:      spec.req.Voter,
			})
			s.Require().NoError(err)
			loaded := res.Vote
			s.Assert().Equal(spec.req.ProposalId, loaded.ProposalId)
			s.Assert().Equal(spec.req.Voter, loaded.Voter)
			s.Assert().Equal(spec.req.Choices, loaded.Choices)
			s.Assert().Equal(spec.req.Metadata, loaded.Metadata)
			s.Assert().Equal(s.blockTime, loaded.SubmittedAt)

			// query votes by proposal
			votesByProposalRes, err := s.keeper.VotesByProposal(ctx, &group.QueryVotesByProposalRequest{
				ProposalId: spec.req.ProposalId,
			})
			s.Require().NoError(err)
			votesByProposal := votesByProposalRes.Votes
			s.Require().Equal(1, len(votesByProposal))
			vote := votesByProposal[0]
			s.Assert().Equal(spec.req.ProposalId, vote.ProposalId)
			s.Assert().Equal(spec.req.Voter, vote.Voter)
			s.Assert().Equal(spec.req.Choices, vote.Choices)
			s.Assert().Equal(spec.req.Metadata, vote.Metadata)
			s.Assert().Equal(s.blockTime, vote.SubmittedAt)

			// query votes by voter
			voter := spec.req.Voter
			votesByVoterRes, err := s.keeper.VotesByVoter(ctx, &group.QueryVotesByVoterRequest{
				Voter: voter,
			})
			s.Require().NoError(err)
			votesByVoter := votesByVoterRes.Votes
			s.Require().Equal(1, len(votesByVoter))
			s.Assert().Equal(spec.req.ProposalId, votesByVoter[0].ProposalId)
			s.Assert().Equal(voter, votesByVoter[0].Voter)
			s.Assert().Equal(spec.req.Choices, votesByVoter[0].Choices)
=======
			s.Assert().Equal(spec.req.Option, votesByVoter[0].Option)
>>>>>>> df874590
			s.Assert().Equal(spec.req.Metadata, votesByVoter[0].Metadata)
			s.Assert().Equal(s.blockTime, votesByVoter[0].SubmitTime)

			// and proposal is updated
			proposalRes, err := s.keeper.Proposal(ctx, &group.QueryProposalRequest{
				ProposalId: spec.req.ProposalId,
			})
			s.Require().NoError(err)
			proposal := proposalRes.Proposal
			s.Assert().Equal(spec.expFinalTallyResult, proposal.FinalTallyResult)
			s.Assert().Equal(spec.expResult, proposal.Result)
			s.Assert().Equal(spec.expProposalStatus, proposal.Status)
			s.Assert().Equal(spec.expExecutorResult, proposal.ExecutorResult)

			spec.postRun(sdkCtx)
		})
	}
}

func (s *TestSuite) TestExecProposal() {
	addrs := s.addrs
	addr1 := addrs[0]
	addr2 := addrs[1]

	msgSend1 := &banktypes.MsgSend{
		FromAddress: s.groupPolicyAddr.String(),
		ToAddress:   addr2.String(),
		Amount:      sdk.Coins{sdk.NewInt64Coin("test", 100)},
	}
	msgSend2 := &banktypes.MsgSend{
		FromAddress: s.groupPolicyAddr.String(),
		ToAddress:   addr2.String(),
		Amount:      sdk.Coins{sdk.NewInt64Coin("test", 10001)},
	}
	proposers := []string{addr2.String()}

	specs := map[string]struct {
		srcBlockTime      time.Time
		setupProposal     func(ctx context.Context) uint64
		expErr            bool
		expProposalStatus group.ProposalStatus
		expProposalResult group.ProposalResult
		expExecutorResult group.ProposalExecutorResult
		expBalance        bool
		expFromBalances   sdk.Coin
		expToBalances     sdk.Coin
	}{
		"proposal executed when accepted": {
			setupProposal: func(ctx context.Context) uint64 {
				msgs := []sdk.Msg{msgSend1}
				return submitProposalAndVote(ctx, s, msgs, proposers, group.VOTE_OPTION_YES)
			},
			expProposalStatus: group.PROPOSAL_STATUS_CLOSED,
			expProposalResult: group.PROPOSAL_RESULT_ACCEPTED,
			expExecutorResult: group.PROPOSAL_EXECUTOR_RESULT_SUCCESS,
			expBalance:        true,
			expFromBalances:   sdk.NewInt64Coin("test", 9900),
			expToBalances:     sdk.NewInt64Coin("test", 100),
		},
		"proposal with multiple messages executed when accepted": {
			setupProposal: func(ctx context.Context) uint64 {
				msgs := []sdk.Msg{msgSend1, msgSend1}
				return submitProposalAndVote(ctx, s, msgs, proposers, group.VOTE_OPTION_YES)
			},
			expProposalStatus: group.PROPOSAL_STATUS_CLOSED,
			expProposalResult: group.PROPOSAL_RESULT_ACCEPTED,
			expExecutorResult: group.PROPOSAL_EXECUTOR_RESULT_SUCCESS,
			expBalance:        true,
			expFromBalances:   sdk.NewInt64Coin("test", 9800),
			expToBalances:     sdk.NewInt64Coin("test", 200),
		},
		"proposal not executed when rejected": {
			setupProposal: func(ctx context.Context) uint64 {
				msgs := []sdk.Msg{msgSend1}
				return submitProposalAndVote(ctx, s, msgs, proposers, group.VOTE_OPTION_NO)
			},
			expProposalStatus: group.PROPOSAL_STATUS_CLOSED,
			expProposalResult: group.PROPOSAL_RESULT_REJECTED,
			expExecutorResult: group.PROPOSAL_EXECUTOR_RESULT_NOT_RUN,
		},
		"open proposal must not fail": {
			setupProposal: func(ctx context.Context) uint64 {
<<<<<<< HEAD
				return createProposal(ctx, s, []sdk.Msg{msgSend1}, proposers, s.groupPolicyAddr)
=======
				return submitProposal(ctx, s, []sdk.Msg{msgSend1}, proposers)
>>>>>>> df874590
			},
			expProposalStatus: group.PROPOSAL_STATUS_SUBMITTED,
			expProposalResult: group.PROPOSAL_RESULT_UNFINALIZED,
			expExecutorResult: group.PROPOSAL_EXECUTOR_RESULT_NOT_RUN,
		},
		"existing proposal required": {
			setupProposal: func(ctx context.Context) uint64 {
				return 9999
			},
			expErr: true,
		},
		"Decision policy also applied on timeout": {
			setupProposal: func(ctx context.Context) uint64 {
				msgs := []sdk.Msg{msgSend1}
				return submitProposalAndVote(ctx, s, msgs, proposers, group.VOTE_OPTION_NO)
			},
			srcBlockTime:      s.blockTime.Add(time.Second),
			expProposalStatus: group.PROPOSAL_STATUS_CLOSED,
			expProposalResult: group.PROPOSAL_RESULT_REJECTED,
			expExecutorResult: group.PROPOSAL_EXECUTOR_RESULT_NOT_RUN,
		},
		"Decision policy also applied after timeout": {
			setupProposal: func(ctx context.Context) uint64 {
				msgs := []sdk.Msg{msgSend1}
				return submitProposalAndVote(ctx, s, msgs, proposers, group.VOTE_OPTION_NO)
			},
			srcBlockTime:      s.blockTime.Add(time.Second).Add(time.Millisecond),
			expProposalStatus: group.PROPOSAL_STATUS_CLOSED,
			expProposalResult: group.PROPOSAL_RESULT_REJECTED,
			expExecutorResult: group.PROPOSAL_EXECUTOR_RESULT_NOT_RUN,
		},
		"with group modified before tally": {
			setupProposal: func(ctx context.Context) uint64 {
<<<<<<< HEAD
				myProposalID := createProposal(ctx, s, []sdk.Msg{msgSend1}, proposers, s.groupPolicyAddr)
=======
				myProposalID := submitProposal(ctx, s, []sdk.Msg{msgSend1}, proposers)
>>>>>>> df874590

				// then modify group
				_, err := s.keeper.UpdateGroupMetadata(ctx, &group.MsgUpdateGroupMetadata{
					Admin:    addr1.String(),
					GroupId:  s.groupID,
					Metadata: []byte{1, 2, 3},
				})
				s.Require().NoError(err)
				return myProposalID
			},
			expProposalStatus: group.PROPOSAL_STATUS_ABORTED,
			expProposalResult: group.PROPOSAL_RESULT_UNFINALIZED,
			expExecutorResult: group.PROPOSAL_EXECUTOR_RESULT_NOT_RUN,
		},
		"with group policy modified before tally": {
			setupProposal: func(ctx context.Context) uint64 {
<<<<<<< HEAD
				myProposalID := createProposal(ctx, s, []sdk.Msg{msgSend1}, proposers, s.groupPolicyAddr)
=======
				myProposalID := submitProposal(ctx, s, []sdk.Msg{msgSend1}, proposers)
>>>>>>> df874590
				_, err := s.keeper.UpdateGroupPolicyMetadata(ctx, &group.MsgUpdateGroupPolicyMetadata{
					Admin:    addr1.String(),
					Address:  s.groupPolicyAddr.String(),
					Metadata: []byte("group policy modified before tally"),
				})
				s.Require().NoError(err)
				return myProposalID
			},
			expProposalStatus: group.PROPOSAL_STATUS_ABORTED,
			expProposalResult: group.PROPOSAL_RESULT_UNFINALIZED,
			expExecutorResult: group.PROPOSAL_EXECUTOR_RESULT_NOT_RUN,
		},
		"prevent double execution when successful": {
			setupProposal: func(ctx context.Context) uint64 {
				myProposalID := submitProposalAndVote(ctx, s, []sdk.Msg{msgSend1}, proposers, group.VOTE_OPTION_YES)

				_, err := s.keeper.Exec(ctx, &group.MsgExec{Signer: addr1.String(), ProposalId: myProposalID})
				s.Require().NoError(err)
				return myProposalID
			},
			expProposalStatus: group.PROPOSAL_STATUS_CLOSED,
			expProposalResult: group.PROPOSAL_RESULT_ACCEPTED,
			expExecutorResult: group.PROPOSAL_EXECUTOR_RESULT_SUCCESS,
			expBalance:        true,
			expFromBalances:   sdk.NewInt64Coin("test", 9900),
			expToBalances:     sdk.NewInt64Coin("test", 100),
		},
		"rollback all msg updates on failure": {
			setupProposal: func(ctx context.Context) uint64 {
				msgs := []sdk.Msg{msgSend1, msgSend2}
				return submitProposalAndVote(ctx, s, msgs, proposers, group.VOTE_OPTION_YES)
			},
			expProposalStatus: group.PROPOSAL_STATUS_CLOSED,
			expProposalResult: group.PROPOSAL_RESULT_ACCEPTED,
			expExecutorResult: group.PROPOSAL_EXECUTOR_RESULT_FAILURE,
		},
		"executable when failed before": {
			setupProposal: func(ctx context.Context) uint64 {
				msgs := []sdk.Msg{msgSend2}
				myProposalID := submitProposalAndVote(ctx, s, msgs, proposers, group.VOTE_OPTION_YES)

				_, err := s.keeper.Exec(ctx, &group.MsgExec{Signer: addr1.String(), ProposalId: myProposalID})
				s.Require().NoError(err)
				sdkCtx := sdk.UnwrapSDKContext(ctx)
				s.Require().NoError(testutil.FundAccount(s.app.BankKeeper, sdkCtx, s.groupPolicyAddr, sdk.Coins{sdk.NewInt64Coin("test", 10002)}))

				return myProposalID
			},
			expProposalStatus: group.PROPOSAL_STATUS_CLOSED,
			expProposalResult: group.PROPOSAL_RESULT_ACCEPTED,
			expExecutorResult: group.PROPOSAL_EXECUTOR_RESULT_SUCCESS,
		},
	}
	for msg, spec := range specs {
		spec := spec
		s.Run(msg, func() {
			sdkCtx, _ := s.sdkCtx.CacheContext()
			ctx := sdk.WrapSDKContext(sdkCtx)
			proposalID := spec.setupProposal(ctx)

			if !spec.srcBlockTime.IsZero() {
				sdkCtx = sdkCtx.WithBlockTime(spec.srcBlockTime)
			}

			ctx = sdk.WrapSDKContext(sdkCtx)
			_, err := s.keeper.Exec(ctx, &group.MsgExec{Signer: addr1.String(), ProposalId: proposalID})
			if spec.expErr {
				s.Require().Error(err)
				return
			}
			s.Require().NoError(err)

			// and proposal is updated
			res, err := s.keeper.Proposal(ctx, &group.QueryProposalRequest{ProposalId: proposalID})
			s.Require().NoError(err)
			proposal := res.Proposal

			exp := group.ProposalResult_name[int32(spec.expProposalResult)]
			got := group.ProposalResult_name[int32(proposal.Result)]
			s.Assert().Equal(exp, got)

			exp = group.ProposalStatus_name[int32(spec.expProposalStatus)]
			got = group.ProposalStatus_name[int32(proposal.Status)]
			s.Assert().Equal(exp, got)

			exp = group.ProposalExecutorResult_name[int32(spec.expExecutorResult)]
			got = group.ProposalExecutorResult_name[int32(proposal.ExecutorResult)]
			s.Assert().Equal(exp, got)

			if spec.expBalance {
				fromBalances := s.app.BankKeeper.GetAllBalances(sdkCtx, s.groupPolicyAddr)
				s.Require().Contains(fromBalances, spec.expFromBalances)
				toBalances := s.app.BankKeeper.GetAllBalances(sdkCtx, addr2)
				s.Require().Contains(toBalances, spec.expToBalances)
			}
		})
	}
}

func submitProposal(
	ctx context.Context, s *TestSuite, msgs []sdk.Msg,
<<<<<<< HEAD
	proposers []string, groupPolicyAddr sdk.AccAddress) uint64 {
	proposalReq := &group.MsgCreateProposal{
		Address:   groupPolicyAddr.String(),
=======
	proposers []string) uint64 {
	proposalReq := &group.MsgSubmitProposal{
		Address:   s.groupPolicyAddr.String(),
>>>>>>> df874590
		Proposers: proposers,
		Metadata:  nil,
	}
	err := proposalReq.SetMsgs(msgs)
	s.Require().NoError(err)

	proposalRes, err := s.keeper.SubmitProposal(ctx, proposalReq)
	s.Require().NoError(err)
	return proposalRes.ProposalId
}

func submitProposalAndVote(
	ctx context.Context, s *TestSuite, msgs []sdk.Msg,
	proposers []string, voteOption group.VoteOption) uint64 {
	s.Require().Greater(len(proposers), 0)
<<<<<<< HEAD
	myProposalID := createProposal(ctx, s, msgs, proposers, s.groupPolicyAddr)
=======
	myProposalID := submitProposal(ctx, s, msgs, proposers)
>>>>>>> df874590

	_, err := s.keeper.Vote(ctx, &group.MsgVote{
		ProposalId: myProposalID,
		Voter:      proposers[0],
		Option:     voteOption,
	})
	s.Require().NoError(err)
	return myProposalID
}

func createGroupAndGroupPolicy(
	admin sdk.AccAddress,
	s *TestSuite,
) (string, uint64, group.DecisionPolicy) {
	groupRes, err := s.keeper.CreateGroup(s.ctx, &group.MsgCreateGroup{
		Admin:    admin.String(),
		Members:  nil,
		Metadata: nil,
	})
	s.Require().NoError(err)

	myGroupID := groupRes.GroupId
	groupPolicy := &group.MsgCreateGroupPolicy{
		Admin:    admin.String(),
		GroupId:  myGroupID,
		Metadata: nil,
	}

	policy := group.NewThresholdDecisionPolicy(
		"1",
		time.Second,
	)
	err = groupPolicy.SetDecisionPolicy(policy)
	s.Require().NoError(err)

	groupPolicyRes, err := s.keeper.CreateGroupPolicy(s.ctx, groupPolicy)
	s.Require().NoError(err)

	return groupPolicyRes.Address, myGroupID, policy
}<|MERGE_RESOLUTION|>--- conflicted
+++ resolved
@@ -1468,11 +1468,7 @@
 	}
 
 	proposers := []string{addr2.String()}
-<<<<<<< HEAD
 	proposalID := createProposal(s.ctx, s, []sdk.Msg{msgSend}, proposers, s.groupPolicyAddr)
-=======
-	proposalID := submitProposal(s.ctx, s, []sdk.Msg{msgSend}, proposers)
->>>>>>> df874590
 
 	specs := map[string]struct {
 		preRun     func(sdkCtx sdk.Context) uint64
@@ -1482,11 +1478,7 @@
 	}{
 		"wrong admin": {
 			preRun: func(sdkCtx sdk.Context) uint64 {
-<<<<<<< HEAD
 				return createProposal(s.ctx, s, []sdk.Msg{msgSend}, proposers, s.groupPolicyAddr)
-=======
-				return submitProposal(s.ctx, s, []sdk.Msg{msgSend}, proposers)
->>>>>>> df874590
 			},
 			admin:     addr5.String(),
 			expErrMsg: "unauthorized",
@@ -1500,22 +1492,14 @@
 		},
 		"happy case with proposer": {
 			preRun: func(sdkCtx sdk.Context) uint64 {
-<<<<<<< HEAD
 				return createProposal(s.ctx, s, []sdk.Msg{msgSend}, proposers, s.groupPolicyAddr)
-=======
-				return submitProposal(s.ctx, s, []sdk.Msg{msgSend}, proposers)
->>>>>>> df874590
 			},
 			proposalId: proposalID,
 			admin:      proposers[0],
 		},
 		"already closed proposal": {
 			preRun: func(sdkCtx sdk.Context) uint64 {
-<<<<<<< HEAD
 				pId := createProposal(s.ctx, s, []sdk.Msg{msgSend}, proposers, s.groupPolicyAddr)
-=======
-				pId := submitProposal(s.ctx, s, []sdk.Msg{msgSend}, proposers)
->>>>>>> df874590
 				_, err := s.keeper.WithdrawProposal(s.ctx, &group.MsgWithdrawProposal{
 					ProposalId: pId,
 					Address:    proposers[0],
@@ -1529,11 +1513,7 @@
 		},
 		"happy case with group admin address": {
 			preRun: func(sdkCtx sdk.Context) uint64 {
-<<<<<<< HEAD
 				return createProposal(s.ctx, s, []sdk.Msg{msgSend}, proposers, s.groupPolicyAddr)
-=======
-				return submitProposal(s.ctx, s, []sdk.Msg{msgSend}, proposers)
->>>>>>> df874590
 			},
 			proposalId: proposalID,
 			admin:      groupPolicy.String(),
@@ -1969,11 +1949,7 @@
 			}}
 			s.Assert().Equal(spec.req.ProposalId, loaded.ProposalId)
 			s.Assert().Equal(spec.req.Voter, loaded.Voter)
-<<<<<<< HEAD
-			s.Assert().Equal(choice, loaded.Choices)
-=======
 			s.Assert().Equal(spec.req.Option, loaded.Option)
->>>>>>> df874590
 			s.Assert().Equal(spec.req.Metadata, loaded.Metadata)
 			s.Assert().Equal(s.blockTime, loaded.SubmitTime)
 
@@ -1987,11 +1963,7 @@
 			vote := votesByProposal[0]
 			s.Assert().Equal(spec.req.ProposalId, vote.ProposalId)
 			s.Assert().Equal(spec.req.Voter, vote.Voter)
-<<<<<<< HEAD
-			s.Assert().Equal(choice, vote.Choices)
-=======
 			s.Assert().Equal(spec.req.Option, vote.Option)
->>>>>>> df874590
 			s.Assert().Equal(spec.req.Metadata, vote.Metadata)
 			s.Assert().Equal(s.blockTime, vote.SubmitTime)
 
@@ -2005,7 +1977,6 @@
 			s.Require().Equal(1, len(votesByVoter))
 			s.Assert().Equal(spec.req.ProposalId, votesByVoter[0].ProposalId)
 			s.Assert().Equal(voter, votesByVoter[0].Voter)
-<<<<<<< HEAD
 			s.Assert().Equal(choice, votesByVoter[0].Choices)
 			s.Assert().Equal(spec.req.Metadata, votesByVoter[0].Metadata)
 			s.Assert().Equal(s.blockTime, votesByVoter[0].SubmittedAt)
@@ -2555,9 +2526,6 @@
 			s.Assert().Equal(spec.req.ProposalId, votesByVoter[0].ProposalId)
 			s.Assert().Equal(voter, votesByVoter[0].Voter)
 			s.Assert().Equal(spec.req.Choices, votesByVoter[0].Choices)
-=======
-			s.Assert().Equal(spec.req.Option, votesByVoter[0].Option)
->>>>>>> df874590
 			s.Assert().Equal(spec.req.Metadata, votesByVoter[0].Metadata)
 			s.Assert().Equal(s.blockTime, votesByVoter[0].SubmitTime)
 
@@ -2640,11 +2608,7 @@
 		},
 		"open proposal must not fail": {
 			setupProposal: func(ctx context.Context) uint64 {
-<<<<<<< HEAD
 				return createProposal(ctx, s, []sdk.Msg{msgSend1}, proposers, s.groupPolicyAddr)
-=======
-				return submitProposal(ctx, s, []sdk.Msg{msgSend1}, proposers)
->>>>>>> df874590
 			},
 			expProposalStatus: group.PROPOSAL_STATUS_SUBMITTED,
 			expProposalResult: group.PROPOSAL_RESULT_UNFINALIZED,
@@ -2678,11 +2642,7 @@
 		},
 		"with group modified before tally": {
 			setupProposal: func(ctx context.Context) uint64 {
-<<<<<<< HEAD
 				myProposalID := createProposal(ctx, s, []sdk.Msg{msgSend1}, proposers, s.groupPolicyAddr)
-=======
-				myProposalID := submitProposal(ctx, s, []sdk.Msg{msgSend1}, proposers)
->>>>>>> df874590
 
 				// then modify group
 				_, err := s.keeper.UpdateGroupMetadata(ctx, &group.MsgUpdateGroupMetadata{
@@ -2699,11 +2659,7 @@
 		},
 		"with group policy modified before tally": {
 			setupProposal: func(ctx context.Context) uint64 {
-<<<<<<< HEAD
 				myProposalID := createProposal(ctx, s, []sdk.Msg{msgSend1}, proposers, s.groupPolicyAddr)
-=======
-				myProposalID := submitProposal(ctx, s, []sdk.Msg{msgSend1}, proposers)
->>>>>>> df874590
 				_, err := s.keeper.UpdateGroupPolicyMetadata(ctx, &group.MsgUpdateGroupPolicyMetadata{
 					Admin:    addr1.String(),
 					Address:  s.groupPolicyAddr.String(),
@@ -2805,15 +2761,9 @@
 
 func submitProposal(
 	ctx context.Context, s *TestSuite, msgs []sdk.Msg,
-<<<<<<< HEAD
 	proposers []string, groupPolicyAddr sdk.AccAddress) uint64 {
 	proposalReq := &group.MsgCreateProposal{
 		Address:   groupPolicyAddr.String(),
-=======
-	proposers []string) uint64 {
-	proposalReq := &group.MsgSubmitProposal{
-		Address:   s.groupPolicyAddr.String(),
->>>>>>> df874590
 		Proposers: proposers,
 		Metadata:  nil,
 	}
@@ -2829,11 +2779,7 @@
 	ctx context.Context, s *TestSuite, msgs []sdk.Msg,
 	proposers []string, voteOption group.VoteOption) uint64 {
 	s.Require().Greater(len(proposers), 0)
-<<<<<<< HEAD
 	myProposalID := createProposal(ctx, s, msgs, proposers, s.groupPolicyAddr)
-=======
-	myProposalID := submitProposal(ctx, s, msgs, proposers)
->>>>>>> df874590
 
 	_, err := s.keeper.Vote(ctx, &group.MsgVote{
 		ProposalId: myProposalID,
