--- conflicted
+++ resolved
@@ -1,28 +1,25 @@
-package depinject
+package depinject_test
 
 import (
 	"reflect"
 	"testing"
-<<<<<<< HEAD
-=======
 
 	"cosmossdk.io/depinject"
->>>>>>> a2000ffb
 )
 
 type StructIn struct {
-	In
+	depinject.In
 	X int
 	Y float64 `optional:"true"`
 }
 
 type BadOptional struct {
-	In
+	depinject.In
 	X int `optional:"foo"`
 }
 
 type StructOut struct {
-	Out
+	depinject.Out
 	X string
 	Y []byte
 }
@@ -42,22 +39,22 @@
 	tests := []struct {
 		name    string
 		ctr     interface{}
-		wantIn  []ProviderInput
-		wantOut []ProviderOutput
+		wantIn  []depinject.ProviderInput
+		wantOut []depinject.ProviderOutput
 		wantErr bool
 	}{
 		{
 			"simple args",
 			func(x int, y float64) (string, []byte) { return "", nil },
-			[]ProviderInput{{Type: intType}, {Type: float64Type}},
-			[]ProviderOutput{{Type: stringType}, {Type: bytesTyp}},
+			[]depinject.ProviderInput{{Type: intType}, {Type: float64Type}},
+			[]depinject.ProviderOutput{{Type: stringType}, {Type: bytesTyp}},
 			false,
 		},
 		{
 			"simple args with error",
 			func(x int, y float64) (string, []byte, error) { return "", nil, nil },
-			[]ProviderInput{{Type: intType}, {Type: float64Type}},
-			[]ProviderOutput{{Type: stringType}, {Type: bytesTyp}},
+			[]depinject.ProviderInput{{Type: intType}, {Type: float64Type}},
+			[]depinject.ProviderOutput{{Type: stringType}, {Type: bytesTyp}},
 			false,
 		},
 		{
@@ -65,18 +62,8 @@
 			func(_ float32, _ StructIn, _ byte) (int16, StructOut, int32, error) {
 				return int16(0), StructOut{}, int32(0), nil
 			},
-			[]ProviderInput{
-				{Type: float32Type},
-				{Type: intType, startStructType: reflect.TypeOf(StructIn{}), structFieldName: "X"},
-				{Type: float64Type, Optional: true, structFieldName: "Y"},
-				{Type: byteTyp},
-			},
-			[]ProviderOutput{
-				{Type: int16Type},
-				{Type: stringType, startStructType: reflect.TypeOf(StructOut{}), structFieldName: "X"},
-				{Type: bytesTyp, structFieldName: "Y"},
-				{Type: int32Type},
-			},
+			[]depinject.ProviderInput{{Type: float32Type}, {Type: intType}, {Type: float64Type, Optional: true}, {Type: byteTyp}},
+			[]depinject.ProviderOutput{{Type: int16Type}, {Type: stringType}, {Type: bytesTyp}, {Type: int32Type}},
 			false,
 		},
 		{
@@ -103,7 +90,7 @@
 	}
 	for _, tt := range tests {
 		t.Run(tt.name, func(t *testing.T) {
-			got, err := ExtractProviderDescriptor(tt.ctr)
+			got, err := depinject.ExtractProviderDescriptor(tt.ctr)
 			if (err != nil) != tt.wantErr {
 				t.Errorf("ExtractProviderDescriptor() error = %v, wantErr %v", err, tt.wantErr)
 				return
