--- conflicted
+++ resolved
@@ -13,10 +13,7 @@
 
 	"github.com/gogo/protobuf/jsonpb"
 	gogoproto "github.com/gogo/protobuf/proto"
-<<<<<<< HEAD
 	protov2 "google.golang.org/protobuf/proto"
-=======
->>>>>>> 41bd879a
 
 	"github.com/cosmos/cosmos-sdk/codec/types"
 )
@@ -154,16 +151,7 @@
 // NOTE: this function must be used with a concrete type which
 // implements proto.Message. For interface please use the codec.MarshalInterfaceJSON
 func (pc *ProtoCodec) MarshalJSON(o gogoproto.Message) ([]byte, error) {
-<<<<<<< HEAD
 	return ProtoMarshalJSON(o, pc.interfaceRegistry)
-=======
-	m, ok := o.(ProtoMarshaler)
-	if !ok {
-		return nil, fmt.Errorf("cannot protobuf JSON encode unsupported type: %T", o)
-	}
-
-	return ProtoMarshalJSON(m, pc.interfaceRegistry)
->>>>>>> 41bd879a
 }
 
 // MustMarshalJSON implements JSONCodec.MustMarshalJSON method,
@@ -184,7 +172,6 @@
 // NOTE: this function must be used with a concrete type which
 // implements proto.Message. For interface please use the codec.UnmarshalInterfaceJSON
 func (pc *ProtoCodec) UnmarshalJSON(bz []byte, ptr gogoproto.Message) error {
-<<<<<<< HEAD
 	switch ptr := ptr.(type) {
 	case gogoproto.Message:
 		unmarshaler := jsonpb.Unmarshaler{AnyResolver: pc.interfaceRegistry}
@@ -200,17 +187,6 @@
 		}
 	default:
 		return fmt.Errorf("%T is not a v1 or v2 message", ptr)
-=======
-	m, ok := ptr.(ProtoMarshaler)
-	if !ok {
-		return fmt.Errorf("cannot protobuf JSON decode unsupported type: %T", ptr)
-	}
-
-	unmarshaler := jsonpb.Unmarshaler{AnyResolver: pc.interfaceRegistry}
-	err := unmarshaler.Unmarshal(strings.NewReader(string(bz)), m)
-	if err != nil {
-		return err
->>>>>>> 41bd879a
 	}
 
 	return types.UnpackInterfaces(ptr, pc.interfaceRegistry)
