package cosmovisor

import (
	"bytes"
	"fmt"
	"io"
	"os"
	"path/filepath"
	"testing"
	"time"

	"github.com/rs/zerolog"
	"github.com/stretchr/testify/assert"
	"github.com/stretchr/testify/require"
	"github.com/stretchr/testify/suite"

	"github.com/cosmos/cosmos-sdk/cosmovisor/errors"
)

type argsTestSuite struct {
	suite.Suite
}

func TestArgsTestSuite(t *testing.T) {
	suite.Run(t, new(argsTestSuite))
}

// cosmovisorEnv are the string values of environment variables used to configure Cosmovisor.
type cosmovisorEnv struct {
	Home                 string
	Name                 string
	DownloadBin          string
	RestartUpgrade       string
	SkipBackup           string
	DataBackupPath       string
	Interval             string
	PreupgradeMaxRetries string
}

// ToMap creates a map of the cosmovisorEnv where the keys are the env var names.
func (c cosmovisorEnv) ToMap() map[string]string {
	return map[string]string{
		EnvHome:                 c.Home,
		EnvName:                 c.Name,
		EnvDownloadBin:          c.DownloadBin,
		EnvRestartUpgrade:       c.RestartUpgrade,
		EnvSkipBackup:           c.SkipBackup,
		EnvDataBackupPath:       c.DataBackupPath,
		EnvInterval:             c.Interval,
		EnvPreupgradeMaxRetries: c.PreupgradeMaxRetries,
	}
}

// Set sets the field in this cosmovisorEnv corresponding to the provided envVar to the given envVal.
func (c *cosmovisorEnv) Set(envVar, envVal string) {
	switch envVar {
	case EnvHome:
		c.Home = envVal
	case EnvName:
		c.Name = envVal
	case EnvDownloadBin:
		c.DownloadBin = envVal
	case EnvRestartUpgrade:
		c.RestartUpgrade = envVal
	case EnvSkipBackup:
		c.SkipBackup = envVal
	case EnvDataBackupPath:
		c.DataBackupPath = envVal
	case EnvInterval:
		c.Interval = envVal
	case EnvPreupgradeMaxRetries:
		c.PreupgradeMaxRetries = envVal
	default:
		panic(fmt.Errorf("Unknown environment variable [%s]. Ccannot set field to [%s]. ", envVar, envVal))
	}
}

// clearEnv clears environment variables and what they were.
// Designed to be used like this:
//    initialEnv := clearEnv()
//    defer setEnv(nil, initialEnv)
func (s *argsTestSuite) clearEnv() *cosmovisorEnv {
	s.T().Logf("Clearing environment variables.")
	rv := cosmovisorEnv{}
	for envVar := range rv.ToMap() {
		rv.Set(envVar, os.Getenv(envVar))
		s.Require().NoError(os.Unsetenv(envVar))
	}
	return &rv
}

// setEnv sets environment variables to the values provided.
// If t is not nil, and there's a problem, the test will fail immediately.
// If t is nil, problems will just be logged using s.T().
func (s *argsTestSuite) setEnv(t *testing.T, env *cosmovisorEnv) {
	if t == nil {
		s.T().Logf("Restoring environment variables.")
	}
	for envVar, envVal := range env.ToMap() {
		var err error
		var msg string
		if len(envVal) != 0 {
			err = os.Setenv(envVar, envVal)
			msg = fmt.Sprintf("setting %s to %s", envVar, envVal)
		} else {
			err = os.Unsetenv(envVar)
			msg = fmt.Sprintf("unsetting %s", envVar)
		}
		switch {
		case t != nil:
			require.NoError(t, err, msg)
		case err != nil:
			s.T().Logf("error %s: %v", msg, err)
		default:
			s.T().Logf("done %s", msg)
		}
	}
}

func (s *argsTestSuite) TestConfigPaths() {
	cases := map[string]struct {
		cfg           Config
		upgradeName   string
		expectRoot    string
		expectGenesis string
		expectUpgrade string
	}{
		"simple": {
			cfg:           Config{Home: "/foo", Name: "myd"},
			upgradeName:   "bar",
			expectRoot:    fmt.Sprintf("/foo/%s", rootName),
			expectGenesis: fmt.Sprintf("/foo/%s/genesis/bin/myd", rootName),
			expectUpgrade: fmt.Sprintf("/foo/%s/upgrades/bar/bin/myd", rootName),
		},
		"handle space": {
			cfg:           Config{Home: "/longer/prefix/", Name: "yourd"},
			upgradeName:   "some spaces",
			expectRoot:    fmt.Sprintf("/longer/prefix/%s", rootName),
			expectGenesis: fmt.Sprintf("/longer/prefix/%s/genesis/bin/yourd", rootName),
			expectUpgrade: "/longer/prefix/cosmovisor/upgrades/some%20spaces/bin/yourd",
		},
	}

	for _, tc := range cases {
		s.Require().Equal(tc.cfg.Root(), filepath.FromSlash(tc.expectRoot))
		s.Require().Equal(tc.cfg.GenesisBin(), filepath.FromSlash(tc.expectGenesis))
		s.Require().Equal(tc.cfg.UpgradeBin(tc.upgradeName), filepath.FromSlash(tc.expectUpgrade))
	}
}

// Test validate
// add more test in test validate
func (s *argsTestSuite) TestValidate() {
	relPath := filepath.Join("testdata", "validate")
	absPath, err := filepath.Abs(relPath)
	s.Require().NoError(err)

	testdata, err := filepath.Abs("testdata")
	s.Require().NoError(err)

	cases := map[string]struct {
		cfg   Config
		valid bool
	}{
		"happy": {
			cfg:   Config{Home: absPath, Name: "bind", DataBackupPath: absPath},
			valid: true,
		},
		"happy with download": {
			cfg:   Config{Home: absPath, Name: "bind", AllowDownloadBinaries: true, DataBackupPath: absPath},
			valid: true,
		},
		"happy with skip data backup": {
			cfg:   Config{Home: absPath, Name: "bind", UnsafeSkipBackup: true, DataBackupPath: absPath},
			valid: true,
		},
		"happy with skip data backup and empty data backup path": {
			cfg:   Config{Home: absPath, Name: "bind", UnsafeSkipBackup: true, DataBackupPath: ""},
			valid: true,
		},
		"happy with skip data backup and no such data backup path dir": {
			cfg:   Config{Home: absPath, Name: "bind", UnsafeSkipBackup: true, DataBackupPath: filepath.FromSlash("/no/such/dir")},
			valid: true,
		},
		"happy with skip data backup and relative data backup path": {
			cfg:   Config{Home: absPath, Name: "bind", UnsafeSkipBackup: true, DataBackupPath: relPath},
			valid: true,
		},
		"missing home": {
			cfg:   Config{Name: "bind"},
			valid: false,
		},
		"missing name": {
			cfg:   Config{Home: absPath},
			valid: false,
		},
		"relative home path": {
			cfg:   Config{Home: relPath, Name: "bind"},
			valid: false,
		},
		"no upgrade manager subdir": {
			cfg:   Config{Home: testdata, Name: "bind"},
			valid: false,
		},
		"no such home dir": {
			cfg:   Config{Home: filepath.FromSlash("/no/such/dir"), Name: "bind"},
			valid: false,
		},
		"empty data backup path": {
			cfg:   Config{Home: absPath, Name: "bind", DataBackupPath: ""},
			valid: false,
		},
		"no such data backup path dir": {
			cfg:   Config{Home: absPath, Name: "bind", DataBackupPath: filepath.FromSlash("/no/such/dir")},
			valid: false,
		},
		"relative data backup path": {
			cfg:   Config{Home: absPath, Name: "bind", DataBackupPath: relPath},
			valid: false,
		},
	}

	for _, tc := range cases {
		errs := tc.cfg.validate()
		if tc.valid {
			s.Require().Len(errs, 0)
		} else {
			s.Require().Greater(len(errs), 0, "number of errors returned")
		}
	}
}

<<<<<<< HEAD
=======
func (s *argsTestSuite) TestEnsureBin() {
	relPath := filepath.Join("testdata", "validate")
	absPath, err := filepath.Abs(relPath)
	s.Require().NoError(err)

	cfg := Config{Home: absPath, Name: "dummyd", DataBackupPath: absPath}
	s.Require().Len(cfg.validate(), 0, "validation errors")

	s.Require().NoError(EnsureBinary(cfg.GenesisBin()))

	cases := map[string]struct {
		upgrade string
		hasBin  bool
	}{
		"proper":         {"chain2", true},
		"no binary":      {"nobin", false},
		"not executable": {"noexec", false},
		"no directory":   {"foobarbaz", false},
	}

	for _, tc := range cases {
		err := EnsureBinary(cfg.UpgradeBin(tc.upgrade))
		if tc.hasBin {
			s.Require().NoError(err)
		} else {
			s.Require().Error(err)
		}
	}
}

>>>>>>> 7e112c86
func (s *argsTestSuite) TestBooleanOption() {
	initialEnv := s.clearEnv()
	defer s.setEnv(nil, initialEnv)

	name := "COSMOVISOR_TEST_VAL"

	check := func(def, expected, isErr bool, msg string) {
		v, err := booleanOption(name, def)
		if isErr {
			s.Require().Error(err)
			return
		}
		s.Require().NoError(err)
		s.Require().Equal(expected, v, msg)
	}

	os.Setenv(name, "")
	check(true, true, false, "should correctly set default value")
	check(false, false, false, "should correctly set default value")

	os.Setenv(name, "wrong")
	check(true, true, true, "should error on wrong value")
	os.Setenv(name, "truee")
	check(true, true, true, "should error on wrong value")

	os.Setenv(name, "false")
	check(true, false, false, "should handle false value")
	check(false, false, false, "should handle false value")
	os.Setenv(name, "faLSe")
	check(true, false, false, "should handle false value case not sensitive")
	check(false, false, false, "should handle false value case not sensitive")

	os.Setenv(name, "true")
	check(true, true, false, "should handle true value")
	check(false, true, false, "should handle true value")

	os.Setenv(name, "TRUE")
	check(true, true, false, "should handle true value case not sensitive")
	check(false, true, false, "should handle true value case not sensitive")
}

func (s *argsTestSuite) TestDetailString() {
	home := "/home"
	name := "test-name"
	allowDownloadBinaries := true
	restartAfterUpgrade := true
	pollInterval := 406 * time.Millisecond
	unsafeSkipBackup := false
	dataBackupPath := "/home"
	preupgradeMaxRetries := 8
	cfg := &Config{
		Home:                  home,
		Name:                  name,
		AllowDownloadBinaries: allowDownloadBinaries,
		RestartAfterUpgrade:   restartAfterUpgrade,
		PollInterval:          pollInterval,
		UnsafeSkipBackup:      unsafeSkipBackup,
		DataBackupPath:        dataBackupPath,
		PreupgradeMaxRetries:  preupgradeMaxRetries,
	}

	expectedPieces := []string{
		"Configurable Values:",
		fmt.Sprintf("%s: %s", EnvHome, home),
		fmt.Sprintf("%s: %s", EnvName, name),
		fmt.Sprintf("%s: %t", EnvDownloadBin, allowDownloadBinaries),
		fmt.Sprintf("%s: %t", EnvRestartUpgrade, restartAfterUpgrade),
		fmt.Sprintf("%s: %s", EnvInterval, pollInterval),
		fmt.Sprintf("%s: %t", EnvSkipBackup, unsafeSkipBackup),
		fmt.Sprintf("%s: %s", EnvDataBackupPath, home),
		fmt.Sprintf("%s: %d", EnvPreupgradeMaxRetries, preupgradeMaxRetries),
		"Derived Values:",
		fmt.Sprintf("Root Dir: %s", home),
		fmt.Sprintf("Upgrade Dir: %s", home),
		fmt.Sprintf("Genesis Bin: %s", home),
		fmt.Sprintf("Monitored File: %s", home),
		fmt.Sprintf("Data Backup Dir: %s", home),
	}

	actual := cfg.DetailString()

	for _, piece := range expectedPieces {
		s.Assert().Contains(actual, piece)
	}
}

func (s *argsTestSuite) TestGetConfigFromEnv() {
	initialEnv := s.clearEnv()
	defer s.setEnv(nil, initialEnv)

	relPath := filepath.Join("testdata", "validate")
	absPath, perr := filepath.Abs(relPath)
	s.Require().NoError(perr)

	newConfig := func(home, name, dataBackupPath string, downloadBin, restartUpgrade, skipBackup bool, interval, preupgradeMaxRetries int) *Config {
		return &Config{
			Home:                  home,
			Name:                  name,
			AllowDownloadBinaries: downloadBin,
			RestartAfterUpgrade:   restartUpgrade,
			PollInterval:          time.Millisecond * time.Duration(interval),
			UnsafeSkipBackup:      skipBackup,
			DataBackupPath:        dataBackupPath,
			PreupgradeMaxRetries:  preupgradeMaxRetries,
			OSArch:                OSArch(),
		}
	}

	tests := []struct {
		name             string
		envVals          cosmovisorEnv
		expectedCfg      *Config
		expectedErrCount int
	}{
		// EnvHome, EnvName, EnvDownloadBin, EnvRestartUpgrade, EnvSkipBackup, EnvDataBackupPath, EnvDataBackupPath, EnvInterval, EnvPreupgradeMaxRetries
		{
			name:             "all bad",
			envVals:          cosmovisorEnv{"", "", "bad", "bad", "bad", "", "bad", "bad"},
			expectedCfg:      nil,
			expectedErrCount: 8,
		},
		{
			name:             "all good",
			envVals:          cosmovisorEnv{absPath, "testname", "true", "false", "true", "", "303", "1"},
			expectedCfg:      newConfig(absPath, "testname", absPath, true, false, true, 303, 1),
			expectedErrCount: 0,
		},
		{
			name:             "nothing set",
			envVals:          cosmovisorEnv{"", "", "", "", "", "", "", ""},
			expectedCfg:      nil,
			expectedErrCount: 3,
		},
		// Note: Home and Name tests are done in TestValidate
		{
			name:             "download bin bad",
			envVals:          cosmovisorEnv{absPath, "testname", "bad", "false", "true", "", "303", "1"},
			expectedCfg:      nil,
			expectedErrCount: 1,
		},
		{
			name:             "download bin not set",
			envVals:          cosmovisorEnv{absPath, "testname", "", "false", "true", "", "303", "1"},
			expectedCfg:      newConfig(absPath, "testname", absPath, false, false, true, 303, 1),
			expectedErrCount: 0,
		},
		{
			name:             "download bin true",
			envVals:          cosmovisorEnv{absPath, "testname", "true", "false", "true", "", "303", "1"},
			expectedCfg:      newConfig(absPath, "testname", absPath, true, false, true, 303, 1),
			expectedErrCount: 0,
		},
		{
			name:             "download bin false",
			envVals:          cosmovisorEnv{absPath, "testname", "false", "false", "true", "", "303", "1"},
			expectedCfg:      newConfig(absPath, "testname", absPath, false, false, true, 303, 1),
			expectedErrCount: 0,
		},
		// EnvHome, EnvName, EnvDownloadBin, EnvRestartUpgrade, EnvSkipBackup, EnvDataBackupPath, EnvInterval, EnvPreupgradeMaxRetries
		{
			name:             "restart upgrade bad",
			envVals:          cosmovisorEnv{absPath, "testname", "true", "bad", "true", "", "303", "1"},
			expectedCfg:      nil,
			expectedErrCount: 1,
		},
		{
			name:             "restart upgrade not set",
			envVals:          cosmovisorEnv{absPath, "testname", "true", "", "true", "", "303", "1"},
			expectedCfg:      newConfig(absPath, "testname", absPath, true, true, true, 303, 1),
			expectedErrCount: 0,
		},
		{
			name:             "restart upgrade true",
			envVals:          cosmovisorEnv{absPath, "testname", "true", "true", "true", "", "303", "1"},
			expectedCfg:      newConfig(absPath, "testname", absPath, true, true, true, 303, 1),
			expectedErrCount: 0,
		},
		{
			name:             "restart upgrade true",
			envVals:          cosmovisorEnv{absPath, "testname", "true", "false", "true", "", "303", "1"},
			expectedCfg:      newConfig(absPath, "testname", absPath, true, false, true, 303, 1),
			expectedErrCount: 0,
		},
		// EnvHome, EnvName, EnvDownloadBin, EnvRestartUpgrade, EnvSkipBackup, EnvDataBackupPath, EnvInterval, EnvPreupgradeMaxRetries
		{
			name:             "skip unsafe backups bad",
			envVals:          cosmovisorEnv{absPath, "testname", "true", "false", "bad", "", "303", "1"},
			expectedCfg:      nil,
			expectedErrCount: 1,
		},
		{
			name:             "skip unsafe backups not set",
			envVals:          cosmovisorEnv{absPath, "testname", "true", "false", "", "", "303", "1"},
			expectedCfg:      newConfig(absPath, "testname", absPath, true, false, false, 303, 1),
			expectedErrCount: 0,
		},
		{
			name:             "skip unsafe backups true",
			envVals:          cosmovisorEnv{absPath, "testname", "true", "false", "true", "", "303", "1"},
			expectedCfg:      newConfig(absPath, "testname", absPath, true, false, true, 303, 1),
			expectedErrCount: 0,
		},
		{
			name:             "skip unsafe backups false",
			envVals:          cosmovisorEnv{absPath, "testname", "true", "false", "false", "", "303", "1"},
			expectedCfg:      newConfig(absPath, "testname", absPath, true, false, false, 303, 1),
			expectedErrCount: 0,
		},
		// EnvHome, EnvName, EnvDownloadBin, EnvRestartUpgrade, EnvSkipBackup, EnvDataBackupPath, EnvInterval, EnvPreupgradeMaxRetries
		{
			name:             "poll interval bad",
			envVals:          cosmovisorEnv{absPath, "testname", "false", "false", "false", "", "bad", "1"},
			expectedCfg:      nil,
			expectedErrCount: 1,
		},
		{
			name:             "poll interval 0",
			envVals:          cosmovisorEnv{absPath, "testname", "false", "false", "false", "", "0", "1"},
			expectedCfg:      nil,
			expectedErrCount: 1,
		},
		{
			name:             "poll interval not set",
			envVals:          cosmovisorEnv{absPath, "testname", "false", "false", "false", "", "", "1"},
			expectedCfg:      newConfig(absPath, "testname", absPath, false, false, false, 300, 1),
			expectedErrCount: 0,
		},
		{
			name:             "poll interval 987",
			envVals:          cosmovisorEnv{absPath, "testname", "false", "false", "false", "", "987", "1"},
			expectedCfg:      newConfig(absPath, "testname", absPath, false, false, false, 987, 1),
			expectedErrCount: 0,
		},
		{
			name:             "poll interval 1s",
			envVals:          cosmovisorEnv{absPath, "testname", "false", "false", "false", "", "1s", "1"},
			expectedCfg:      newConfig(absPath, "testname", absPath, false, false, false, 1000, 1),
			expectedErrCount: 0,
		},
		{
			name:             "poll interval -3m",
			envVals:          cosmovisorEnv{absPath, "testname", "false", "false", "false", "", "-3m", "1"},
			expectedCfg:      nil,
			expectedErrCount: 1,
		},
		// EnvHome, EnvName, EnvDownloadBin, EnvRestartUpgrade, EnvSkipBackup, EnvDataBackupPath, EnvInterval, EnvPreupgradeMaxRetries
		{
			name:             "prepupgrade max retries bad",
			envVals:          cosmovisorEnv{absPath, "testname", "false", "false", "false", "", "406", "bad"},
			expectedCfg:      nil,
			expectedErrCount: 1,
		},
		{
			name:             "prepupgrade max retries 0",
			envVals:          cosmovisorEnv{absPath, "testname", "false", "false", "false", "", "406", "0"},
			expectedCfg:      newConfig(absPath, "testname", absPath, false, false, false, 406, 0),
			expectedErrCount: 0,
		},
		{
			name:             "prepupgrade max retries not set",
			envVals:          cosmovisorEnv{absPath, "testname", "false", "false", "false", "", "406", ""},
			expectedCfg:      newConfig(absPath, "testname", absPath, false, false, false, 406, 0),
			expectedErrCount: 0,
		},
		{
			name:             "prepupgrade max retries 5",
			envVals:          cosmovisorEnv{absPath, "testname", "false", "false", "false", "", "406", "5"},
			expectedCfg:      newConfig(absPath, "testname", absPath, false, false, false, 406, 5),
			expectedErrCount: 0,
		},
	}

	for _, tc := range tests {
		s.T().Run(tc.name, func(t *testing.T) {
			s.setEnv(t, &tc.envVals)
			cfg, err := GetConfigFromEnv()
			if tc.expectedErrCount == 0 {
				assert.NoError(t, err)
			} else {
				if assert.Error(t, err) {
					errCount := 1
					if multi, isMulti := err.(*errors.MultiError); isMulti {
						errCount = multi.Len()
					}
					assert.Equal(t, tc.expectedErrCount, errCount, "error count")
				}
			}
			assert.Equal(t, tc.expectedCfg, cfg, "config")
		})
	}
}

func (s *argsTestSuite) TestLogConfigOrError() {
	cfg := &Config{
		Home:                  "/no/place/like/it",
		Name:                  "cosmotestvisor",
		AllowDownloadBinaries: true,
		RestartAfterUpgrade:   true,
		PollInterval:          999,
		UnsafeSkipBackup:      false,
		DataBackupPath:        "/no/place/like/it",
		PreupgradeMaxRetries:  20,
	}
	errNormal := fmt.Errorf("this is a single error")
	errs := []error{
		fmt.Errorf("multi-error error 1"),
		fmt.Errorf("multi-error error 2"),
		fmt.Errorf("multi-error error 3"),
	}
	errMulti := errors.FlattenErrors(errs...)

	makeTestLogger := func(testName string, out io.Writer) zerolog.Logger {
		output := zerolog.ConsoleWriter{Out: out, TimeFormat: time.Kitchen, NoColor: true}
		return zerolog.New(output).With().Str("test", testName).Timestamp().Logger()
	}

	tests := []struct {
		name        string
		cfg         *Config
		err         error
		contains    []string
		notcontains []string
	}{
		{
			name:        "normal error",
			cfg:         nil,
			err:         errNormal,
			contains:    []string{"configuration error", errNormal.Error()}, // TODO: Fix this.
			notcontains: nil,
		},
		{
			name:        "multi error",
			cfg:         nil,
			err:         errMulti,
			contains:    []string{"configuration errors found", errs[0].Error(), errs[1].Error(), errs[2].Error()},
			notcontains: nil,
		},
		{
			name:        "config",
			cfg:         cfg,
			err:         nil,
			contains:    []string{"Configurable Values", cfg.DetailString()},
			notcontains: nil,
		},
		{
			name:        "error and config - no config details",
			cfg:         cfg,
			err:         errNormal,
			contains:    []string{"error"},
			notcontains: []string{"Configuration is valid", EnvName, cfg.Home}, // Just some spot checks.
		},
		{
			name:        "nil nil - no output",
			cfg:         nil,
			err:         nil,
			contains:    nil,
			notcontains: []string{" "},
		},
	}

	for _, tc := range tests {
		s.T().Run(tc.name, func(t *testing.T) {
			var b bytes.Buffer
			logger := makeTestLogger(tc.name, &b)
			LogConfigOrError(logger, tc.cfg, tc.err)
			output := b.String()
			for _, expected := range tc.contains {
				assert.Contains(t, output, expected)
			}
			for _, unexpected := range tc.notcontains {
				assert.NotContains(t, output, unexpected)
			}
		})
	}
}<|MERGE_RESOLUTION|>--- conflicted
+++ resolved
@@ -230,8 +230,6 @@
 	}
 }
 
-<<<<<<< HEAD
-=======
 func (s *argsTestSuite) TestEnsureBin() {
 	relPath := filepath.Join("testdata", "validate")
 	absPath, err := filepath.Abs(relPath)
@@ -262,7 +260,6 @@
 	}
 }
 
->>>>>>> 7e112c86
 func (s *argsTestSuite) TestBooleanOption() {
 	initialEnv := s.clearEnv()
 	defer s.setEnv(nil, initialEnv)
